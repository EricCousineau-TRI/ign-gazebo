/*
 * Copyright (C) 2019 Open Source Robotics Foundation
 *
 * Licensed under the Apache License, Version 2.0 (the "License");
 * you may not use this file except in compliance with the License.
 * You may obtain a copy of the License at
 *
 *     http://www.apache.org/licenses/LICENSE-2.0
 *
 * Unless required by applicable law or agreed to in writing, software
 * distributed under the License is distributed on an "AS IS" BASIS,
 * WITHOUT WARRANTIES OR CONDITIONS OF ANY KIND, either express or implied.
 * See the License for the specific language governing permissions and
 * limitations under the License.
 *
*/

#include <benchmark/benchmark.h>

#include <memory>

#include "ignition/gazebo/Entity.hh"
#include "ignition/gazebo/EntityComponentManager.hh"

#include "ignition/gazebo/components/AngularVelocity.hh"
#include "ignition/gazebo/components/Inertial.hh"
#include "ignition/gazebo/components/LinearAcceleration.hh"
#include "ignition/gazebo/components/LinearVelocity.hh"
#include "ignition/gazebo/components/Name.hh"
#include "ignition/gazebo/components/Pose.hh"
#include "ignition/gazebo/components/World.hh"

#include "ignition/gazebo/components/Factory.hh"


namespace ignition
{
namespace gazebo
{
inline namespace IGNITION_GAZEBO_VERSION_NAMESPACE {
namespace components
{
using IntComponent = components::Component<int, class IntComponentTag>;
IGN_GAZEBO_REGISTER_COMPONENT("ign_gazebo_components.IntComponent",
    IntComponent)

using UIntComponent = components::Component<int, class IntComponentTag>;
IGN_GAZEBO_REGISTER_COMPONENT("ign_gazebo_components.UIntComponent",
    UIntComponent)

using DoubleComponent = components::Component<double, class DoubleComponentTag>;
IGN_GAZEBO_REGISTER_COMPONENT("ign_gazebo_components.DoubleComponent",
    DoubleComponent)

using StringComponent =
    components::Component<std::string, class StringComponentTag>;
IGN_GAZEBO_REGISTER_COMPONENT("ign_gazebo_components.StringComponent",
    StringComponent)

using BoolComponent = components::Component<bool, class BoolComponentTag>;
IGN_GAZEBO_REGISTER_COMPONENT("ign_gazebo_components.BoolComponent",
    BoolComponent)
}
}
}
}


using namespace ignition;
using namespace gazebo;
using namespace components;

// NOLINTNEXTLINE
void BM_Serialize1Component(benchmark::State &_st)
{
  size_t serializedSize = 0;
  auto entityCount = _st.range(0);
  for (auto _: _st)
  {
    _st.PauseTiming();
    auto mgr = std::make_unique<EntityComponentManager>();
    for (int ii = 0; ii < entityCount; ++ii)
    {
      auto e = mgr->CreateEntity();
      mgr->CreateComponent(e, IntComponent(ii));
    }
    _st.ResumeTiming();

    auto stateMsg = mgr->State();
    serializedSize = stateMsg.ByteSize();
  }
  _st.counters["serialized_size"] = serializedSize;
  _st.counters["num_entities"] = entityCount;
  _st.counters["num_components"] = 1;
}

// NOLINTNEXTLINE
void BM_Serialize5Component(benchmark::State &_st)
{
  size_t serializedSize = 0;
  auto entityCount = _st.range(0);
  for (auto _: _st)
  {
    _st.PauseTiming();
    auto mgr = std::make_unique<EntityComponentManager>();
    for (int ii = 0; ii < entityCount; ++ii)
    {
      auto e = mgr->CreateEntity();
      mgr->CreateComponent(e, IntComponent(ii));
      mgr->CreateComponent(e, UIntComponent(ii));
      mgr->CreateComponent(e, DoubleComponent(ii));
      mgr->CreateComponent(e, StringComponent("foobar"));
      mgr->CreateComponent(e, BoolComponent(ii%2));
    }
    _st.ResumeTiming();

    auto stateMsg = mgr->State();
    serializedSize = stateMsg.ByteSize();
  }
  _st.counters["serialized_size"] = serializedSize;
  _st.counters["num_entities"] = entityCount;
  _st.counters["num_components"] = 5;
}

<<<<<<< HEAD

=======
// NOLINTNEXTLINE
>>>>>>> 4991b661
BENCHMARK(BM_Serialize1Component)
  ->Arg(10)
  ->Arg(50)
  ->Arg(100)
  ->Arg(500)
  ->Arg(1000)
  ->Unit(benchmark::kMillisecond);

// NOLINTNEXTLINE
BENCHMARK(BM_Serialize5Component)
  ->Arg(10)
  ->Arg(50)
  ->Arg(100)
  ->Arg(500)
  ->Arg(1000)
  ->Unit(benchmark::kMillisecond);

BENCHMARK_MAIN()<|MERGE_RESOLUTION|>--- conflicted
+++ resolved
@@ -117,16 +117,12 @@
     auto stateMsg = mgr->State();
     serializedSize = stateMsg.ByteSize();
   }
-  _st.counters["serialized_size"] = serializedSize;
+  _st.counters["serializedSize"] = serializedSize;
   _st.counters["num_entities"] = entityCount;
   _st.counters["num_components"] = 5;
 }
 
-<<<<<<< HEAD
-
-=======
 // NOLINTNEXTLINE
->>>>>>> 4991b661
 BENCHMARK(BM_Serialize1Component)
   ->Arg(10)
   ->Arg(50)
