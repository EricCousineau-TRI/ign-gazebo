/*
 * Copyright (C) 2018 Open Source Robotics Foundation
 *
 * Licensed under the Apache License, Version 2.0 (the "License");
 * you may not use this file except in compliance with the License.
 * You may obtain a copy of the License at
 *
 *     http://www.apache.org/licenses/LICENSE-2.0
 *
 * Unless required by applicable law or agreed to in writing, software
 * distributed under the License is distributed on an "AS IS" BASIS,
 * WITHOUT WARRANTIES OR CONDITIONS OF ANY KIND, either express or implied.
 * See the License for the specific language governing permissions and
 * limitations under the License.
 *
*/

#include <gtest/gtest.h>

#include <algorithm>
#include <vector>

#include <ignition/common/Console.hh>
#include <ignition/common/Util.hh>
#include <sdf/Collision.hh>
#include <sdf/Cylinder.hh>
#include <sdf/Geometry.hh>
#include <sdf/Link.hh>
#include <sdf/Model.hh>
#include <sdf/Root.hh>
#include <sdf/Sphere.hh>
#include <sdf/World.hh>

#include "ignition/gazebo/Server.hh"
#include "ignition/gazebo/SystemLoader.hh"
#include "ignition/gazebo/test_config.hh"  // NOLINT(build/include)

#include "ignition/gazebo/components/AxisAlignedBox.hh"
#include "ignition/gazebo/components/CanonicalLink.hh"
#include "ignition/gazebo/components/Collision.hh"
#include "ignition/gazebo/components/Geometry.hh"
#include "ignition/gazebo/components/Inertial.hh"
#include "ignition/gazebo/components/Joint.hh"
#include "ignition/gazebo/components/JointPosition.hh"
#include "ignition/gazebo/components/JointPositionReset.hh"
#include "ignition/gazebo/components/JointVelocity.hh"
#include "ignition/gazebo/components/JointVelocityReset.hh"
#include "ignition/gazebo/components/Link.hh"
#include "ignition/gazebo/components/LinearVelocity.hh"
#include "ignition/gazebo/components/Material.hh"
#include "ignition/gazebo/components/Model.hh"
#include "ignition/gazebo/components/Name.hh"
#include "ignition/gazebo/components/ParentEntity.hh"
#include "ignition/gazebo/components/Physics.hh"
#include "ignition/gazebo/components/Pose.hh"
#include "ignition/gazebo/components/Static.hh"
#include "ignition/gazebo/components/Visual.hh"
#include "ignition/gazebo/components/World.hh"

#include "../helpers/Relay.hh"

using namespace ignition;
using namespace gazebo;
using namespace std::chrono_literals;

class PhysicsSystemFixture : public ::testing::Test
{
  protected: void SetUp() override
  {
    common::Console::SetVerbosity(4);
    // Augment the system plugin path.  In SetUp to avoid test order issues.
    ignition::common::setenv("IGN_GAZEBO_SYSTEM_PLUGIN_PATH",
      (std::string(PROJECT_BINARY_PATH) + "/lib").c_str());
  }
};

/////////////////////////////////////////////////
TEST_F(PhysicsSystemFixture, CreatePhysicsWorld)
{
  ignition::gazebo::ServerConfig serverConfig;

  serverConfig.SetSdfFile(std::string(PROJECT_SOURCE_PATH) +
    "/test/worlds/shapes.sdf");

  gazebo::Server server(serverConfig);

  server.SetUpdatePeriod(1ns);

  for (uint64_t i = 1; i < 10; ++i)
  {
    EXPECT_FALSE(server.Running());
    server.Run(true, 1, false);
    EXPECT_FALSE(server.Running());
  }
  // TODO(addisu) add useful EXPECT calls
}

/////////////////////////////////////////////////
TEST_F(PhysicsSystemFixture, FallingObject)
{
  ignition::gazebo::ServerConfig serverConfig;

  const auto sdfFile = std::string(PROJECT_SOURCE_PATH) +
    "/test/worlds/falling.sdf";
  serverConfig.SetSdfFile(sdfFile);

  sdf::Root root;
  root.Load(sdfFile);
  const sdf::World *world = root.WorldByIndex(0);
  const sdf::Model *model = world->ModelByIndex(0);

  gazebo::Server server(serverConfig);

  server.SetUpdatePeriod(1us);

  const std::string modelName = "sphere";
  std::vector<ignition::math::Pose3d> spherePoses;

  // Create a system that records the poses of the sphere
  test::Relay testSystem;

  testSystem.OnPostUpdate(
    [modelName, &spherePoses](const gazebo::UpdateInfo &,
    const gazebo::EntityComponentManager &_ecm)
    {
      _ecm.Each<components::Model, components::Name, components::Pose>(
        [&](const ignition::gazebo::Entity &, const components::Model *,
        const components::Name *_name, const components::Pose *_pose)->bool
        {
          if (_name->Data() == modelName) {
            spherePoses.push_back(_pose->Data());
          }
          return true;
        });
    });

  server.AddSystem(testSystem.systemPtr);
  const size_t iters = 10;
  server.Run(true, iters, false);

  // TODO(addisu): Get dt from simulation
  const double dt = 0.001;
  const double grav = world->Gravity().Z();
  const double zInit = model->RawPose().Pos().Z();
  // The sphere should have fallen for (iters * dt) seconds.
  const double zExpected = zInit + 0.5 * grav * pow(iters * dt, 2);
  EXPECT_NEAR(spherePoses.back().Pos().Z(), zExpected, 2e-4);

  // run for 2 more seconds and check to see if the sphere has stopped
  server.Run(true, 2000, false);

  // The sphere should land on the box and stop.
  auto geometry = model->LinkByIndex(0)->CollisionByIndex(0)->Geom();
  auto sphere = geometry->SphereShape();
  ASSERT_TRUE(sphere != nullptr);

  // The box surface is at 0 so the z position of the sphere is the same as its
  // radius. The position of the model will be offset by the first links pose
  const double zStopped =
      sphere->Radius() - model->LinkByIndex(0)->RawPose().Pos().Z();
  EXPECT_NEAR(spherePoses.back().Pos().Z(), zStopped, 5e-2);
}

/////////////////////////////////////////////////
// This tests whether links with fixed joints keep their relative transforms
// after physics. For that to work properly, the canonical link implementation
// must be correct.
TEST_F(PhysicsSystemFixture, CanonicalLink)
{
  ignition::gazebo::ServerConfig serverConfig;

  const auto sdfFile = std::string(PROJECT_SOURCE_PATH) +
    "/test/worlds/canonical.sdf";

  sdf::Root root;
  root.Load(sdfFile);
  const sdf::World *world = root.WorldByIndex(0);
  ASSERT_TRUE(nullptr != world);

  serverConfig.SetSdfFile(sdfFile);

  gazebo::Server server(serverConfig);

  server.SetUpdatePeriod(1us);

  const std::string modelName{"canonical"};
  std::vector<std::string> linksToCheck{"base_link", "link1", "link2"};

  const sdf::Model *model = world->ModelByIndex(0);

  std::unordered_map<std::string, ignition::math::Pose3d> expectedLinPoses;
  for (auto &linkName : linksToCheck)
    expectedLinPoses[linkName] = model->LinkByName(linkName)->RawPose();
  ASSERT_EQ(3u, expectedLinPoses.size());

  // Create a system that records the poses of the links after physics
  test::Relay testSystem;

  std::unordered_map<std::string, ignition::math::Pose3d> postUpLinkPoses;
  testSystem.OnPostUpdate(
    [&modelName, &postUpLinkPoses](const gazebo::UpdateInfo &,
    const gazebo::EntityComponentManager &_ecm)
    {
      _ecm.Each<components::Link, components::Name, components::Pose,
                components::ParentEntity>(
        [&](const ignition::gazebo::Entity &, const components::Link *,
        const components::Name *_name, const components::Pose *_pose,
        const components::ParentEntity *_parent)->bool
        {
          auto parentModel = _ecm.Component<components::Name>(_parent->Data());
          EXPECT_TRUE(nullptr != parentModel);
          if (parentModel->Data() == modelName)
          {
            postUpLinkPoses[_name->Data()] = _pose->Data();
          }
          return true;
        });
      return true;
    });

  server.AddSystem(testSystem.systemPtr);
  server.Run(true, 1, false);

  EXPECT_EQ(3u, postUpLinkPoses.size());

  for (auto &link : linksToCheck)
  {
    ASSERT_TRUE(postUpLinkPoses.find(link) != postUpLinkPoses.end())
        << link << " not found";
    // We expect that after physics iterations, the relative poses of the links
    // to be the same as their initial relative poses since all the joints are
    // fixed joints
    EXPECT_EQ(expectedLinPoses[link], postUpLinkPoses[link]) << link;
  }
}

/////////////////////////////////////////////////
// Same as the CanonicalLink test, but with a non-default canonical link
TEST_F(PhysicsSystemFixture, NonDefaultCanonicalLink)
{
  ignition::gazebo::ServerConfig serverConfig;

  const auto sdfFile = std::string(PROJECT_SOURCE_PATH) +
    "/test/worlds/nondefault_canonical.sdf";

  sdf::Root root;
  root.Load(sdfFile);
  const sdf::World *world = root.WorldByIndex(0);
  ASSERT_TRUE(nullptr != world);

  serverConfig.SetSdfFile(sdfFile);

  gazebo::Server server(serverConfig);

  server.SetUpdatePeriod(1ns);

  const std::string modelName{"nondefault_canonical"};

  // Create a system that records the pose of the model.
  test::Relay testSystem;

  std::vector<ignition::math::Pose3d> modelPoses;
  testSystem.OnPostUpdate(
    [&modelName, &modelPoses](const gazebo::UpdateInfo &,
    const gazebo::EntityComponentManager &_ecm)
    {
      _ecm.Each<components::Model, components::Name, components::Pose>(
        [&](const ignition::gazebo::Entity &, const components::Model *,
        const components::Name *_name, const components::Pose *_pose)->bool
        {
          if (_name->Data() == modelName)
          {
            modelPoses.push_back(_pose->Data());
          }
          return true;
        });
      return true;
    });

  server.AddSystem(testSystem.systemPtr);
  std::size_t nIters{2000};
  server.Run(true, nIters, false);

  EXPECT_EQ(nIters, modelPoses.size());

  // The model is attached to link2 (it's canonical link) so it will fall during
  // simulation. The new Z position of the model is an offset of -2 in the Z
  // direction from the center of link2.
  EXPECT_NEAR(-(2.0 - 0.2), modelPoses.back().Pos().Z(), 1e-2);
}

/////////////////////////////////////////////////
// Test physics integration with revolute joints
TEST_F(PhysicsSystemFixture, RevoluteJoint)
{
  ignition::gazebo::ServerConfig serverConfig;

  const auto sdfFile = std::string(PROJECT_SOURCE_PATH) +
    "/test/worlds/revolute_joint.sdf";

  sdf::Root root;
  root.Load(sdfFile);
  const sdf::World *world = root.WorldByIndex(0);
  ASSERT_TRUE(nullptr != world);

  serverConfig.SetSdfFile(sdfFile);

  gazebo::Server server(serverConfig);

  server.SetUpdatePeriod(1us);

  const std::string modelName{"revolute_demo"};
  const std::string rotatingLinkName{"link2"};

  test::Relay testSystem;

  std::vector<double> armDistances;

  // The test checks if the link connected to the joint swings from side to
  // side. To do this, we check that the maximum and minimum distances of the
  // swinging arm from it's parent model frame. The maximum distance is when the
  // arm is in its initial position. The minimum distance is when the arm is in
  // line with the support arm.
  testSystem.OnPostUpdate(
    [&rotatingLinkName, &armDistances](const gazebo::UpdateInfo &,
    const gazebo::EntityComponentManager &_ecm)
    {
      _ecm.Each<components::Link, components::Name, components::Pose>(
        [&](const ignition::gazebo::Entity &, const components::Link *,
        const components::Name *_name, const components::Pose *_pose)->bool
        {
          if (rotatingLinkName == _name->Data())
          {
            auto pos = _pose->Data().Pos();
            // we ignore the x axis to simplify distance comparisons
            pos.X() = 0;
            armDistances.push_back(pos.Length());
          }
          return true;
        });
    });

  server.AddSystem(testSystem.systemPtr);
  server.Run(true, 1000, false);

  ASSERT_GT(armDistances.size(), 0u);

  const sdf::Model *model = world->ModelByIndex(1);

  auto getCylinderLength = [&model](const std::string &_linkName)
  {
    auto collision = model->LinkByName(_linkName)->CollisionByIndex(0);
    auto cylinder = collision->Geom()->CylinderShape();
    return cylinder->Length();
  };

  const double link1Length = getCylinderLength("link1");
  const double link2Length = getCylinderLength("link2");
  // divide by 2.0 because the position is the center of the link.
  const double expMinDist = link1Length - link2Length/2.0;
  auto link2InitialPos = model->LinkByName("link2")->RawPose().Pos();
  // we ignore the x axis to simplify distance comparisons
  link2InitialPos.X() = 0;
  const double expMaxDist = link2InitialPos.Length();

  auto minmax = std::minmax_element(armDistances.begin(), armDistances.end());

  EXPECT_NEAR(expMinDist, *minmax.first, 1e-3);
  EXPECT_NEAR(expMaxDist, *minmax.second, 1e-3);
}

/////////////////////////////////////////////////
TEST_F(PhysicsSystemFixture, CreateRuntime)
{
  ignition::gazebo::ServerConfig serverConfig;
  gazebo::Server server(serverConfig);
  server.SetPaused(false);

  // Create a system just to get the ECM
  // TODO(louise) It would be much more convenient if the Server just returned
  // the ECM for us. This would save all the trouble which is causing us to
  // create `Relay` systems in the first place. Consider keeping the ECM in a
  // shared pointer owned by the SimulationRunner.
  EntityComponentManager *ecm{nullptr};
  test::Relay testSystem;
  testSystem.OnPreUpdate([&](const gazebo::UpdateInfo &,
                             gazebo::EntityComponentManager &_ecm)
      {
        ecm = &_ecm;
      });
  server.AddSystem(testSystem.systemPtr);

  // Run server and check we have the ECM
  EXPECT_EQ(nullptr, ecm);
  server.Run(true, 1, false);
  EXPECT_NE(nullptr, ecm);

  // Check we don't have a new model yet
  EXPECT_EQ(kNullEntity, ecm->EntityByComponents(components::Model(),
      components::Name("new_model")));

  // Get world
  auto worldEntity = ecm->EntityByComponents(components::World());
  EXPECT_NE(kNullEntity, worldEntity);

  // Spawn a new model
  auto modelEntity = ecm->CreateEntity();
  ecm->CreateComponent(modelEntity, components::Model());
  ecm->CreateComponent(modelEntity, components::Pose(math::Pose3d::Zero));
  ecm->CreateComponent(modelEntity, components::Name("new_model"));
  ecm->CreateComponent(modelEntity, components::Static(false));
  ecm->SetParentEntity(modelEntity, worldEntity);
  ecm->CreateComponent(modelEntity, components::ParentEntity(worldEntity));

  auto linkEntity = ecm->CreateEntity();
  ecm->CreateComponent(linkEntity, components::Link());
  ecm->CreateComponent(linkEntity, components::CanonicalLink());
  ecm->CreateComponent(linkEntity, components::Pose(math::Pose3d::Zero));
  ecm->CreateComponent(linkEntity, components::Name("link"));
  ecm->CreateComponent(modelEntity, components::ModelCanonicalLink(linkEntity));

  math::MassMatrix3d massMatrix;
  massMatrix.SetMass(1.0);
  massMatrix.SetInertiaMatrix(0.4, 0.4, 0.4, 0, 0, 0);
  math::Inertiald inertia;
  inertia.SetMassMatrix(massMatrix);
  ecm->CreateComponent(linkEntity, components::Inertial(inertia));

  ecm->SetParentEntity(linkEntity, modelEntity);
  ecm->CreateComponent(linkEntity, components::ParentEntity(modelEntity));

  // Check we have a new model
  EXPECT_NE(kNullEntity, ecm->EntityByComponents(components::Model(),
      components::Name("new_model")));

  // Run server and check new model keeps falling due to gravity
  auto poseComp = ecm->Component<components::Pose>(modelEntity);
  ASSERT_NE(nullptr, poseComp);

  auto pose = poseComp->Data();
  EXPECT_EQ(math::Pose3d::Zero, pose);

  for (int i = 0; i < 10; ++i)
  {
    server.Run(true, 100, false);

    poseComp = ecm->Component<components::Pose>(modelEntity);
    ASSERT_NE(nullptr, poseComp);

    EXPECT_GT(pose.Pos().Z(), poseComp->Data().Pos().Z());
    pose = poseComp->Data();
  }
}

/////////////////////////////////////////////////
TEST_F(PhysicsSystemFixture, SetFrictionCoefficient)
{
  ignition::gazebo::ServerConfig serverConfig;

  const auto sdfFile = std::string(PROJECT_SOURCE_PATH) +
    "/test/worlds/friction.sdf";
  serverConfig.SetSdfFile(sdfFile);

  gazebo::Server server(serverConfig);

  server.SetUpdatePeriod(1ns);

  std::map<std::string, double> boxParams{
      {"box1", 0.01}, {"box2", 0.1}, {"box3", 1.0}};
  std::map<std::string, std::vector<ignition::math::Pose3d>> poses;

  // Create a system that records the poses of the 3 boxes
  test::Relay testSystem;
  double dt = 0.0;

  testSystem.OnPostUpdate(
    [&boxParams, &poses, &dt](const gazebo::UpdateInfo &_info,
    const gazebo::EntityComponentManager &_ecm)
    {
      dt = _info.dt.count();
      _ecm.Each<components::Model, components::Name, components::Pose>(
        [&](const ignition::gazebo::Entity &, const components::Model *,
        const components::Name *_name, const components::Pose *_pose)->bool
        {
          if (boxParams.find(_name->Data()) != boxParams.end()) {
            poses[_name->Data()].push_back(_pose->Data());
          }
          return true;
        });
    });

  server.AddSystem(testSystem.systemPtr);
  const size_t iters = 2000;
  server.Run(true, iters, false);

  using PairType = std::pair<double, double>;
  std::vector<PairType> yPosCoeffPairs;
  for (const auto& [name, coeff] : boxParams)
  {
    EXPECT_EQ(iters, poses[name].size());
    // Check that the box with the smallest friction coefficient has travelled
    // the most in the y direction. To do so, put the y values of the last poses
    // in a sorted list paired up with the friction coefficients and check that
    // the list is in an order such that the highest y value corresponds to the
    // lower coefficient
    yPosCoeffPairs.emplace_back(poses[name].back().Pos().Y(), coeff);
  }

  EXPECT_EQ(boxParams.size(), yPosCoeffPairs.size());
  // Sort by coefficient first in a descending order
  std::sort(yPosCoeffPairs.begin(), yPosCoeffPairs.end(),
            [](const PairType &_a, const PairType &_b)
            {
              return _a.second > _b.second;
            });

  // Check if the Y position is strictly increasing
  bool isIncreasingYPos =
      std::is_sorted(yPosCoeffPairs.begin(), yPosCoeffPairs.end(),
                     [](const PairType &_a, const PairType &_b)
                     {
                       // std::is_sorted works by iterating through the
                       // container until comp(_a, _b) is true, where comp is
                       // this function. If comp returns true before reaching
                       // the end of the container, the container is not sorted.
                       // In a strictly ascending order, _a should always be
                       // greater than _b so this comparison should always
                       // return false. The last term is added to avoid floating
                       // point tolerance issues.
                       return _a.first <= _b.first + 1e-4;
                     });

  std::ostringstream oss;
  for (const auto &[pos, coeff] : yPosCoeffPairs)
  {
    oss << "(" << pos << ", " << coeff << "), ";
  }
  EXPECT_TRUE(isIncreasingYPos) << oss.str();
}

/////////////////////////////////////////////////
/// Test that joint position reported by the physics system include all axes
TEST_F(PhysicsSystemFixture, MultiAxisJointPosition)
{
  ignition::gazebo::ServerConfig serverConfig;

  const auto sdfFile = std::string(PROJECT_SOURCE_PATH) +
    "/test/worlds/demo_joint_types.sdf";
  serverConfig.SetSdfFile(sdfFile);

  gazebo::Server server(serverConfig);

  server.SetUpdatePeriod(0ns);

  test::Relay testSystem;
  // Create JointPosition components if they don't already exist
  testSystem.OnPreUpdate(
      [&](const gazebo::UpdateInfo &, gazebo::EntityComponentManager &_ecm)
      {
        _ecm.Each<components::Joint>(
            [&](const ignition::gazebo::Entity &_entity,
                components::Joint *) -> bool
            {
              auto posComp = _ecm.Component<components::JointPosition>(_entity);
              if (!posComp)
              {
                _ecm.CreateComponent(_entity, components::JointPosition());
              }
              return true;
            });
      });

  std::map<std::string, std::size_t> jointPosDof;

  testSystem.OnPostUpdate(
    [&](const gazebo::UpdateInfo &, const gazebo::EntityComponentManager &_ecm)
    {
      _ecm.Each<components::Joint, components::Name, components::JointPosition>(
        [&](const ignition::gazebo::Entity &,
            const components::Joint *,
            const components::Name *_name,
            const components::JointPosition *_jointPos) -> bool
        {
          jointPosDof[_name->Data()] = _jointPos->Data().size();
          return true;
        });
    });

  server.AddSystem(testSystem.systemPtr);
  server.Run(true, 1, false);

  std::map<std::string, std::size_t> jointsToCheck {
    {"revolute_demo", 1},
    {"prismatic_demo", 1},
    {"ball_demo", 3},
    {"screw_demo", 1},
    {"universal_demo", 2},
    {"fixed_demo", 0},
    // Gearbox not supported yet
    // {"gearbox_demo", 1},
    // Revolute2 not supported yet
    // {"revolute2_demo", 2},
  };

  for (const auto &[jName, jDof] : jointsToCheck)
  {
    ASSERT_TRUE(jointPosDof.find(jName) != jointPosDof.end()) << jName;
    EXPECT_EQ(jDof, jointPosDof[jName]) << jName;
  }

  // Run several more times and ensure that the DOF stays the same
  server.Run(true, 10, false);
  for (const auto &[jName, jDof] : jointsToCheck)
  {
    ASSERT_TRUE(jointPosDof.find(jName) != jointPosDof.end()) << jName;
    EXPECT_EQ(jDof, jointPosDof[jName]) << jName;
  }
}

/////////////////////////////////////////////////
/// Test joint position reset component
TEST_F(PhysicsSystemFixture, ResetPositionComponent)
{
  ignition::gazebo::ServerConfig serverConfig;

  const auto sdfFile = std::string(PROJECT_SOURCE_PATH) +
    "/test/worlds/revolute_joint.sdf";

  sdf::Root root;
  root.Load(sdfFile);
  const sdf::World *world = root.WorldByIndex(0);
  ASSERT_NE(nullptr, world);

  serverConfig.SetSdfFile(sdfFile);

  gazebo::Server server(serverConfig);

  server.SetUpdatePeriod(1ms);

  const std::string rotatingJointName{"j2"};

  test::Relay testSystem;

  double pos0 = 0.42;

  // cppcheck-suppress variableScope
  bool firstRun = true;

  testSystem.OnPreUpdate(
    [&](const gazebo::UpdateInfo &, gazebo::EntityComponentManager &_ecm)
    {
      _ecm.Each<components::Joint, components::Name>(
        [&](const ignition::gazebo::Entity &_entity,
            const components::Joint *, components::Name *_name) -> bool
      {
        EXPECT_NE(nullptr, _name);

        if (_name->Data() == rotatingJointName)
        {
          auto resetComp =
              _ecm.Component<components::JointPositionReset>(_entity);
          auto position = _ecm.Component<components::JointPosition>(_entity);

          if (firstRun)
          {
            firstRun = false;

            EXPECT_EQ(nullptr, resetComp);
            _ecm.CreateComponent(_entity,
                                 components::JointPositionReset({pos0}));

            EXPECT_EQ(nullptr, position);
            _ecm.CreateComponent(_entity, components::JointPosition());
          }
          else
          {
            EXPECT_EQ(nullptr, resetComp);
            EXPECT_NE(nullptr, position);
          }
        }
        return true;
      });
    });

  std::vector<double> positions;

  testSystem.OnPostUpdate([&](
    const gazebo::UpdateInfo &, const gazebo::EntityComponentManager &_ecm)
    {
      _ecm.Each<components::Joint,
                components::Name, components::JointPosition>(
          [&](const ignition::gazebo::Entity &,
              const components::Joint *,
              const components::Name *_name,
              const components::JointPosition *_pos)
          {
            EXPECT_NE(nullptr, _name);

            if (_name->Data() == rotatingJointName)
            {
              positions.push_back(_pos->Data()[0]);
            }
            return true;
          });
    });

  server.AddSystem(testSystem.systemPtr);
  server.Run(true, 2, false);

  ASSERT_EQ(positions.size(), 2ul);

  // First position should be exactly the same
  EXPECT_DOUBLE_EQ(pos0, positions[0]);

  // Second position should be different, but close
  EXPECT_NEAR(pos0, positions[1], 0.01);
}

/////////////////////////////////////////////////
/// Test joint veocity reset component
TEST_F(PhysicsSystemFixture, ResetVelocityComponent)
{
  ignition::gazebo::ServerConfig serverConfig;

  const auto sdfFile = std::string(PROJECT_SOURCE_PATH) +
    "/test/worlds/revolute_joint.sdf";

  sdf::Root root;
  root.Load(sdfFile);
  const sdf::World *world = root.WorldByIndex(0);
  ASSERT_TRUE(nullptr != world);

  serverConfig.SetSdfFile(sdfFile);

  gazebo::Server server(serverConfig);

  server.SetUpdatePeriod(1ms);

  const std::string rotatingJointName{"j2"};

  test::Relay testSystem;

  double vel0 = 3.0;

  // cppcheck-suppress variableScope
  bool firstRun = true;

  testSystem.OnPreUpdate(
    [&](const gazebo::UpdateInfo &, gazebo::EntityComponentManager &_ecm)
    {
      _ecm.Each<components::Joint, components::Name>(
        [&](const ignition::gazebo::Entity &_entity,
            const components::Joint *, components::Name *_name) -> bool
        {
          if (_name->Data() == rotatingJointName)
          {
            auto resetComp =
                _ecm.Component<components::JointVelocityReset>(_entity);
            auto velocity = _ecm.Component<components::JointVelocity>(_entity);

            if (firstRun)
            {
              firstRun = false;

              EXPECT_EQ(nullptr, resetComp);
              _ecm.CreateComponent(_entity,
                                   components::JointVelocityReset({vel0}));

              EXPECT_EQ(nullptr, velocity);
              _ecm.CreateComponent(_entity, components::JointVelocity());
            }
            else
            {
              EXPECT_EQ(nullptr, resetComp);
              EXPECT_NE(nullptr, velocity);
            }
          }
          return true;
        });
    });

  std::vector<double> velocities;

  testSystem.OnPostUpdate([&](
    const gazebo::UpdateInfo &, const gazebo::EntityComponentManager &_ecm)
    {
      _ecm.Each<components::Joint,
                components::Name,
                components::JointVelocity>(
        [&](const ignition::gazebo::Entity &,
            const components::Joint *,
            const components::Name *_name,
            const components::JointVelocity *_vel)
        {
          if (_name->Data() == rotatingJointName)
          {
            velocities.push_back(_vel->Data()[0]);
          }
          return true;
        });
    });

  server.AddSystem(testSystem.systemPtr);
  server.Run(true, 2, false);

  ASSERT_EQ(velocities.size(), 2ul);

  // First velocity should be exactly the same
  // TODO(anyone): we should use EXPECT_EQ but for some reason the
  //               resulting velocity is 2.9999 instead of 3.0
  EXPECT_NEAR(vel0, velocities[0], 2e-4);

  // Second velocity should be different, but close
  EXPECT_NEAR(vel0, velocities[1], 0.05);
}

/////////////////////////////////////////////////
TEST_F(PhysicsSystemFixture, GetBoundingBox)
{
  ignition::gazebo::ServerConfig serverConfig;

  const auto sdfFile = std::string(PROJECT_SOURCE_PATH) +
    "/test/worlds/contact.sdf";
  serverConfig.SetSdfFile(sdfFile);

  gazebo::Server server(serverConfig);

  server.SetUpdatePeriod(1ns);

  // a map of model name to its axis aligned box
  std::map<std::string, ignition::math::AxisAlignedBox> bbox;

  // Create a system that records the bounding box of a model
  test::Relay testSystem;

  testSystem.OnPreUpdate(
    [&](const gazebo::UpdateInfo &,
    gazebo::EntityComponentManager &_ecm)
    {
      _ecm.Each<components::Model, components::Name, components::Static>(
        [&](const ignition::gazebo::Entity &_entity, const components::Model *,
        const components::Name *_name, const components::Static *)->bool
        {
          // create axis aligned box to be filled by physics
          if (_name->Data() == "box1")
          {
            auto bboxComp = _ecm.Component<components::AxisAlignedBox>(_entity);
            // the test only runs for 1 iteration so the component should be
            // null in the first iteration.
            EXPECT_EQ(bboxComp, nullptr);
            _ecm.CreateComponent(_entity, components::AxisAlignedBox());
            return true;
          }
          return true;
        });
    });

  testSystem.OnPostUpdate(
    [&](const gazebo::UpdateInfo &,
    const gazebo::EntityComponentManager &_ecm)
    {
      // store models that have axis aligned box computed
      _ecm.Each<components::Model, components::Name, components::Static,
        components::AxisAlignedBox>(
        [&](const ignition::gazebo::Entity &, const components::Model *,
        const components::Name *_name, const components::Static *,
        const components::AxisAlignedBox *_aabb)->bool
        {
          bbox[_name->Data()] = _aabb->Data();
          return true;
        });
    });

  server.AddSystem(testSystem.systemPtr);
  const size_t iters = 1;
  server.Run(true, iters, false);

  EXPECT_EQ(1u, bbox.size());
  EXPECT_EQ("box1", bbox.begin()->first);
  EXPECT_EQ(ignition::math::AxisAlignedBox(
      ignition::math::Vector3d(-1.25, -2, 0),
      ignition::math::Vector3d(-0.25, 2, 1)),
      bbox.begin()->second);
}


/////////////////////////////////////////////////
// This tests whether nested models can be loaded correctly
TEST_F(PhysicsSystemFixture, NestedModel)
{
  ignition::gazebo::ServerConfig serverConfig;

  const auto sdfFile = std::string(PROJECT_SOURCE_PATH) +
    "/test/worlds/nested_model.sdf";

  sdf::Root root;
  root.Load(sdfFile);
  const sdf::World *world = root.WorldByIndex(0);
  ASSERT_TRUE(nullptr != world);

  serverConfig.SetSdfFile(sdfFile);

  gazebo::Server server(serverConfig);

  server.SetUpdatePeriod(1us);

  // Create a system that records the poses of the links after physics
  test::Relay testSystem;

  std::unordered_map<std::string, ignition::math::Pose3d> postUpModelPoses;
  std::unordered_map<std::string, ignition::math::Pose3d> postUpLinkPoses;
  std::unordered_map<std::string, std::string> parents;
  testSystem.OnPostUpdate(
    [&postUpModelPoses, &postUpLinkPoses, &parents](const gazebo::UpdateInfo &,
    const gazebo::EntityComponentManager &_ecm)
    {
      _ecm.Each<components::Model, components::Name, components::Pose>(
        [&](const ignition::gazebo::Entity &_entity, const components::Model *,
        const components::Name *_name, const components::Pose *_pose)->bool
        {
          // store model pose
          postUpModelPoses[_name->Data()] = _pose->Data();

          // store parent model name, if any
          auto parentId = _ecm.Component<components::ParentEntity>(_entity);
          if (parentId)
          {
            auto parentName =
                _ecm.Component<components::Name>(parentId->Data());
            parents[_name->Data()] = parentName->Data();
          }
          return true;
        });

      _ecm.Each<components::Link, components::Name, components::Pose,
                components::ParentEntity>(
        [&](const ignition::gazebo::Entity &, const components::Link *,
        const components::Name *_name, const components::Pose *_pose,
        const components::ParentEntity *_parent)->bool
        {
          // store link pose
          postUpLinkPoses[_name->Data()] = _pose->Data();

          // store parent model name
          auto parentName = _ecm.Component<components::Name>(_parent->Data());
          parents[_name->Data()] = parentName->Data();
          return true;
        });

      return true;
    });

  server.AddSystem(testSystem.systemPtr);
  server.Run(true, 1, false);

  EXPECT_EQ(2u, postUpModelPoses.size());
  EXPECT_EQ(2u, postUpLinkPoses.size());
  EXPECT_EQ(4u, parents.size());

  auto modelIt = postUpModelPoses.find("model_00");
  EXPECT_NE(postUpModelPoses.end(), modelIt);
  EXPECT_EQ(math::Pose3d(0, 0, 0.5, 0, 0, 0), modelIt->second);

  modelIt = postUpModelPoses.find("model_01");
  EXPECT_NE(postUpModelPoses.end(), modelIt);
  EXPECT_EQ(math::Pose3d(1.0, 0, 0.0, 0, 0, 0), modelIt->second);

  auto linkIt = postUpLinkPoses.find("link_00");
  EXPECT_NE(postUpLinkPoses.end(), linkIt);
  EXPECT_EQ(math::Pose3d(0, 0, 0.0, 0, 0, 0), linkIt->second);

  linkIt = postUpLinkPoses.find("link_01");
  EXPECT_NE(postUpLinkPoses.end(), linkIt);
  EXPECT_EQ(math::Pose3d(0.25, 0, 0.0, 0, 0, 0), linkIt->second);

  auto parentIt = parents.find("model_00");
  EXPECT_NE(parents.end(), parentIt);
  EXPECT_EQ("nested_model_world", parentIt->second);

  parentIt = parents.find("model_01");
  EXPECT_NE(parents.end(), parentIt);
  EXPECT_EQ("model_00", parentIt->second);

  parentIt = parents.find("link_00");
  EXPECT_NE(parents.end(), parentIt);
  EXPECT_EQ("model_00", parentIt->second);

  parentIt = parents.find("link_01");
  EXPECT_NE(parents.end(), parentIt);
  EXPECT_EQ("model_01", parentIt->second);
}

// This tests whether nested models can be loaded correctly
TEST_F(PhysicsSystemFixture, IncludeNestedModelDartsim)
{
  std::string path = std::string(PROJECT_SOURCE_PATH) + "/test/worlds/models";
  ignition::common::setenv("IGN_GAZEBO_RESOURCE_PATH", path.c_str());
  ignition::gazebo::ServerConfig serverConfig;
  serverConfig.SetResourceCache(path);
  serverConfig.SetPhysicsEngine("libignition-physics-dartsim-plugin.so");

  const std::string sdfFile = std::string(PROJECT_SOURCE_PATH) +
    "/test/worlds/include_nested_models.sdf";
  serverConfig.SetSdfFile(sdfFile);
  gazebo::Server server(serverConfig);

  sdf::Root root;
  root.Load(sdfFile);
  const sdf::World *world = root.WorldByIndex(0);
  ASSERT_TRUE(nullptr != world);

  server.SetUpdatePeriod(1us);

  // Create a system that records the poses of the links after physics
  test::Relay testSystem;

  std::unordered_map<std::string, ignition::math::Pose3d> postUpModelPoses;
  std::unordered_map<std::string, ignition::math::Pose3d> postUpLinkPoses;
  std::unordered_map<std::string, std::string> parents;
  testSystem.OnPostUpdate(
    [&postUpModelPoses, &postUpLinkPoses, &parents](const gazebo::UpdateInfo &,
    const gazebo::EntityComponentManager &_ecm)
    {
      _ecm.Each<components::Model, components::Name, components::Pose>(
        [&](const ignition::gazebo::Entity &_entity, const components::Model *,
        const components::Name *_name, const components::Pose *_pose)->bool
        {
          // store model pose
          postUpModelPoses[_name->Data()] = _pose->Data();

          // store parent model name, if any
          auto parentId = _ecm.Component<components::ParentEntity>(_entity);
          if (parentId)
          {
            auto parentName =
                _ecm.Component<components::Name>(parentId->Data());
            parents[_name->Data()] = parentName->Data();
          }
          return true;
        });

      _ecm.Each<components::Link, components::Name, components::Pose,
                components::ParentEntity>(
        [&](const ignition::gazebo::Entity &, const components::Link *,
        const components::Name *_name, const components::Pose *_pose,
        const components::ParentEntity *_parent)->bool
        {
          auto parentName = _ecm.Component<components::Name>(_parent->Data());
          const std::string qualifiedLinkName =
            parentName->Data() + "::" + _name->Data();
          // store link pose
          postUpLinkPoses[qualifiedLinkName] = _pose->Data();

          // store parent model name
          parents[qualifiedLinkName] = parentName->Data();
          return true;
        });

      return true;
    });

  server.AddSystem(testSystem.systemPtr);
  server.Run(true, 1, false);

  // 2 in include_nested model, 3 in nested_models model
  EXPECT_EQ(5u, postUpModelPoses.size());

  // 0 in world, 3 in include_nested model, 2 in nested_models model
  EXPECT_EQ(5u, postUpLinkPoses.size());

  // 1 in world, 2 in include_nested, 4 in nested_models
  EXPECT_EQ(10u, parents.size());

  // From nested_models
  auto modelIt = postUpModelPoses.find("model_00");
  ASSERT_NE(postUpModelPoses.end(), modelIt);
  EXPECT_EQ(math::Pose3d(0, 0, 0, 0, 0, 0), modelIt->second);

  // From nested_models
  modelIt = postUpModelPoses.find("model_01");
  ASSERT_NE(postUpModelPoses.end(), modelIt);
  EXPECT_EQ(math::Pose3d(0, 0, 0.0, 0, 0, 0), modelIt->second);

  // From include_nested, but with name overwritten by include_nested_models
  modelIt = postUpModelPoses.find("include_nested_new_name");
  ASSERT_NE(postUpModelPoses.end(), modelIt);
  EXPECT_EQ(math::Pose3d(1.0, 2.0, 3.0, 0, 0, 0), modelIt->second);

  // From nested_models, but with name overwritten by include_nested
  modelIt = postUpModelPoses.find("nested_models_new_name");
  ASSERT_NE(postUpModelPoses.end(), modelIt);
  EXPECT_EQ(math::Pose3d(0, 0, 0, 0, 0, 0), modelIt->second);

  auto linkIt = postUpLinkPoses.find("model_00::link_00");
  ASSERT_NE(postUpLinkPoses.end(), linkIt);
  EXPECT_EQ(math::Pose3d(20, 21, 22, 0, 0, 0), linkIt->second);

  linkIt = postUpLinkPoses.find("include_nested_new_name::link_00");
  ASSERT_NE(postUpLinkPoses.end(), linkIt);
  EXPECT_EQ(math::Pose3d(30, 32, 34, 0, 0, 0), linkIt->second);

  linkIt = postUpLinkPoses.find("model_01::link_01");
  ASSERT_NE(postUpLinkPoses.end(), linkIt);
  EXPECT_EQ(math::Pose3d(20, 21, 22.0, 0, 0, 0), linkIt->second);

  auto parentIt = parents.find("model_00");
  ASSERT_NE(parents.end(), parentIt);
  EXPECT_EQ("nested_models_new_name", parentIt->second);

  parentIt = parents.find("model_01");
  ASSERT_NE(parents.end(), parentIt);
  EXPECT_EQ("model_00", parentIt->second);

  parentIt = parents.find("nested_models_new_name");
  ASSERT_NE(parents.end(), parentIt);
  EXPECT_EQ("include_nested_new_name", parentIt->second);

  parentIt = parents.find("include_nested_new_name");
  ASSERT_NE(parents.end(), parentIt);
  EXPECT_EQ("include_nested_models_world", parentIt->second);

  parentIt = parents.find("model_00::link_00");
  ASSERT_NE(parents.end(), parentIt);
  EXPECT_EQ("model_00", parentIt->second);

  parentIt = parents.find("include_nested_new_name::link_00");
  ASSERT_NE(parents.end(), parentIt);
  EXPECT_EQ("include_nested_new_name", parentIt->second);

  parentIt = parents.find("model_01::link_01");
  ASSERT_NE(parents.end(), parentIt);
  EXPECT_EQ("model_01", parentIt->second);
}

// This tests whether nested models can be loaded correctly
TEST_F(PhysicsSystemFixture, IncludeNestedModelTPE)
{
  std::string path = std::string(PROJECT_SOURCE_PATH) + "/test/worlds/models";
  ignition::common::setenv("IGN_GAZEBO_RESOURCE_PATH", path.c_str());
  ignition::gazebo::ServerConfig serverConfig;
  serverConfig.SetResourceCache(path);
  serverConfig.SetPhysicsEngine("libignition-physics-tpe-plugin.so");

  const std::string sdfFile = std::string(PROJECT_SOURCE_PATH) +
    "/test/worlds/include_nested_models.sdf";
  serverConfig.SetSdfFile(sdfFile);
  gazebo::Server server(serverConfig);

  sdf::Root root;
  root.Load(sdfFile);
  const sdf::World *world = root.WorldByIndex(0);
  ASSERT_TRUE(nullptr != world);

  server.SetUpdatePeriod(1us);

  // Create a system that records the poses of the links after physics
  test::Relay testSystem;

  std::unordered_map<std::string, ignition::math::Pose3d> postUpModelPoses;
  std::unordered_map<std::string, ignition::math::Pose3d> postUpLinkPoses;
  std::unordered_map<std::string, std::string> parents;
  testSystem.OnPostUpdate(
    [&postUpModelPoses, &postUpLinkPoses, &parents](const gazebo::UpdateInfo &,
    const gazebo::EntityComponentManager &_ecm)
    {
      _ecm.Each<components::Model, components::Name, components::Pose>(
        [&](const ignition::gazebo::Entity &_entity, const components::Model *,
        const components::Name *_name, const components::Pose *_pose)->bool
        {
          // store model pose
          postUpModelPoses[_name->Data()] = _pose->Data();

          // store parent model name, if any
          auto parentId = _ecm.Component<components::ParentEntity>(_entity);
          if (parentId)
          {
            auto parentName =
                _ecm.Component<components::Name>(parentId->Data());
            parents[_name->Data()] = parentName->Data();
          }
          return true;
        });

      _ecm.Each<components::Link, components::Name, components::Pose,
                components::ParentEntity>(
        [&](const ignition::gazebo::Entity &, const components::Link *,
        const components::Name *_name, const components::Pose *_pose,
        const components::ParentEntity *_parent)->bool
        {
          auto parentName = _ecm.Component<components::Name>(_parent->Data());
          const std::string qualifiedLinkName =
            parentName->Data() + "::" + _name->Data();
          // store link pose
          postUpLinkPoses[qualifiedLinkName] = _pose->Data();

          // store parent model name
          parents[qualifiedLinkName] = parentName->Data();
          return true;
        });

      return true;
    });

  server.AddSystem(testSystem.systemPtr);
  server.Run(true, 1, false);

  // 2 in include_nested model, 3 in nested_models model
  EXPECT_EQ(5u, postUpModelPoses.size());

  // 0 in world, 3 in include_nested model, 2 in nested_models model
  EXPECT_EQ(5u, postUpLinkPoses.size());

  // 1 in world, 2 in include_nested, 4 in nested_models
  EXPECT_EQ(10u, parents.size());

  // From nested_models
  auto modelIt = postUpModelPoses.find("model_00");
  ASSERT_NE(postUpModelPoses.end(), modelIt);
  EXPECT_EQ(math::Pose3d(0, 0, 0, 0, 0, 0), modelIt->second);

  // From nested_models
  modelIt = postUpModelPoses.find("model_01");
  ASSERT_NE(postUpModelPoses.end(), modelIt);
  EXPECT_EQ(math::Pose3d(0, 0, 0.0, 0, 0, 0), modelIt->second);

  // From include_nested, but with name overwritten by include_nested_models
  modelIt = postUpModelPoses.find("include_nested_new_name");
  ASSERT_NE(postUpModelPoses.end(), modelIt);
  EXPECT_EQ(math::Pose3d(1.0, 2.0, 3.0, 0, 0, 0), modelIt->second);

  // From nested_models, but with name overwritten by include_nested
  modelIt = postUpModelPoses.find("nested_models_new_name");
  ASSERT_NE(postUpModelPoses.end(), modelIt);
  EXPECT_EQ(math::Pose3d(0, 0, 0, 0, 0, 0), modelIt->second);

  auto linkIt = postUpLinkPoses.find("model_00::link_00");
  ASSERT_NE(postUpLinkPoses.end(), linkIt);
  EXPECT_EQ(math::Pose3d(20, 21, 22, 0, 0, 0), linkIt->second);

  linkIt = postUpLinkPoses.find("include_nested_new_name::link_00");
  ASSERT_NE(postUpLinkPoses.end(), linkIt);
  EXPECT_EQ(math::Pose3d(30, 32, 34, 0, 0, 0), linkIt->second);

  linkIt = postUpLinkPoses.find("model_01::link_01");
  ASSERT_NE(postUpLinkPoses.end(), linkIt);
  EXPECT_EQ(math::Pose3d(20, 21, 22.0, 0, 0, 0), linkIt->second);

  auto parentIt = parents.find("model_00");
  ASSERT_NE(parents.end(), parentIt);
  EXPECT_EQ("nested_models_new_name", parentIt->second);

  parentIt = parents.find("model_01");
  ASSERT_NE(parents.end(), parentIt);
  EXPECT_EQ("model_00", parentIt->second);

  parentIt = parents.find("nested_models_new_name");
  ASSERT_NE(parents.end(), parentIt);
  EXPECT_EQ("include_nested_new_name", parentIt->second);

  parentIt = parents.find("include_nested_new_name");
  ASSERT_NE(parents.end(), parentIt);
  EXPECT_EQ("include_nested_models_world", parentIt->second);

  parentIt = parents.find("model_00::link_00");
  ASSERT_NE(parents.end(), parentIt);
  EXPECT_EQ("model_00", parentIt->second);

  parentIt = parents.find("include_nested_new_name::link_00");
  ASSERT_NE(parents.end(), parentIt);
  EXPECT_EQ("include_nested_new_name", parentIt->second);

  parentIt = parents.find("model_01::link_01");
  ASSERT_NE(parents.end(), parentIt);
  EXPECT_EQ("model_01", parentIt->second);
}

<<<<<<< HEAD
/////////////////////////////////////////////////
TEST_F(PhysicsSystemFixture, PhysicsOptions)
{
  ignition::gazebo::ServerConfig serverConfig;
  serverConfig.SetSdfFile(std::string(PROJECT_SOURCE_PATH) +
    "/test/worlds/physics_options.sdf");

  bool checked{false};

  // Create a system to check components
  test::Relay testSystem;
  testSystem.OnPostUpdate(
    [&checked](const gazebo::UpdateInfo &,
    const gazebo::EntityComponentManager &_ecm)
    {
      _ecm.Each<components::World, components::PhysicsCollisionDetector,
                components::PhysicsSolver>(
        [&](const ignition::gazebo::Entity &, const components::World *,
            const components::PhysicsCollisionDetector *_collisionDetector,
            const components::PhysicsSolver *_solver)->bool
        {
          EXPECT_NE(nullptr, _collisionDetector);
          if (_collisionDetector)
          {
            EXPECT_EQ("bullet", _collisionDetector->Data());
          }
          EXPECT_NE(nullptr, _solver);
          if (_solver)
          {
            EXPECT_EQ("pgs", _solver->Data());
          }
          checked = true;
          return true;
        });
    });

  gazebo::Server server(serverConfig);
  server.AddSystem(testSystem.systemPtr);
  server.Run(true, 1, false);

  EXPECT_TRUE(checked);
=======
// This tests whether the poses of nested models are updated correctly
TEST_F(PhysicsSystemFixture, NestedModelIndividualCanonicalLinks)
{
  ignition::gazebo::ServerConfig serverConfig;

  const auto sdfFile = std::string(PROJECT_SOURCE_PATH) +
    "/test/worlds/nested_model_canonical_link.sdf";

  sdf::Root root;
  root.Load(sdfFile);
  const sdf::World *world = root.WorldByIndex(0);
  ASSERT_TRUE(nullptr != world);

  serverConfig.SetSdfFile(sdfFile);

  gazebo::Server server(serverConfig);

  server.SetUpdatePeriod(1us);

  // Create a system that records the poses of the links after physics
  test::Relay testSystem;

  std::unordered_map<std::string, ignition::math::Pose3d> postUpModelPoses;
  testSystem.OnPostUpdate(
    [&postUpModelPoses](const gazebo::UpdateInfo &,
    const gazebo::EntityComponentManager &_ecm)
    {
      _ecm.Each<components::Model, components::Name, components::Pose>(
        [&](const ignition::gazebo::Entity &, const components::Model *,
        const components::Name *_name, const components::Pose *_pose)->bool
        {
          // store model pose
          postUpModelPoses[_name->Data()] = _pose->Data();
          return true;
        });

      return true;
    });

  server.AddSystem(testSystem.systemPtr);
  const size_t iters = 500;
  server.Run(true, iters, false);
  EXPECT_EQ(3u, postUpModelPoses.size());

  auto modelIt = postUpModelPoses.find("model_00");
  EXPECT_NE(postUpModelPoses.end(), modelIt);

  // link_00 is resting on the ground_box, so it remains stationary. And since
  // it is the canonical link of the parent model, model_00, the model frame
  // should also remain stationary.
  EXPECT_EQ(math::Pose3d::Zero, modelIt->second);

  // link_01 is floating, so it should fall due to gravity. And since it is the
  // canonical link of the nested model, model_01, the model frame should also
  // fall. If the model pose is not updated according to this canonical link,
  // the test would fail.
  const double dt = 0.001;
  const double zExpected = 0.5 * world->Gravity().Z() * pow(dt * iters, 2);
  modelIt = postUpModelPoses.find("model_01");
  EXPECT_NE(postUpModelPoses.end(), modelIt);
  EXPECT_NEAR(zExpected, modelIt->second.Z(), 1e-2);
>>>>>>> 51befb46
}<|MERGE_RESOLUTION|>--- conflicted
+++ resolved
@@ -1274,49 +1274,6 @@
   EXPECT_EQ("model_01", parentIt->second);
 }
 
-<<<<<<< HEAD
-/////////////////////////////////////////////////
-TEST_F(PhysicsSystemFixture, PhysicsOptions)
-{
-  ignition::gazebo::ServerConfig serverConfig;
-  serverConfig.SetSdfFile(std::string(PROJECT_SOURCE_PATH) +
-    "/test/worlds/physics_options.sdf");
-
-  bool checked{false};
-
-  // Create a system to check components
-  test::Relay testSystem;
-  testSystem.OnPostUpdate(
-    [&checked](const gazebo::UpdateInfo &,
-    const gazebo::EntityComponentManager &_ecm)
-    {
-      _ecm.Each<components::World, components::PhysicsCollisionDetector,
-                components::PhysicsSolver>(
-        [&](const ignition::gazebo::Entity &, const components::World *,
-            const components::PhysicsCollisionDetector *_collisionDetector,
-            const components::PhysicsSolver *_solver)->bool
-        {
-          EXPECT_NE(nullptr, _collisionDetector);
-          if (_collisionDetector)
-          {
-            EXPECT_EQ("bullet", _collisionDetector->Data());
-          }
-          EXPECT_NE(nullptr, _solver);
-          if (_solver)
-          {
-            EXPECT_EQ("pgs", _solver->Data());
-          }
-          checked = true;
-          return true;
-        });
-    });
-
-  gazebo::Server server(serverConfig);
-  server.AddSystem(testSystem.systemPtr);
-  server.Run(true, 1, false);
-
-  EXPECT_TRUE(checked);
-=======
 // This tests whether the poses of nested models are updated correctly
 TEST_F(PhysicsSystemFixture, NestedModelIndividualCanonicalLinks)
 {
@@ -1378,5 +1335,47 @@
   modelIt = postUpModelPoses.find("model_01");
   EXPECT_NE(postUpModelPoses.end(), modelIt);
   EXPECT_NEAR(zExpected, modelIt->second.Z(), 1e-2);
->>>>>>> 51befb46
+}
+
+/////////////////////////////////////////////////
+TEST_F(PhysicsSystemFixture, PhysicsOptions)
+{
+  ignition::gazebo::ServerConfig serverConfig;
+  serverConfig.SetSdfFile(std::string(PROJECT_SOURCE_PATH) +
+    "/test/worlds/physics_options.sdf");
+
+  bool checked{false};
+
+  // Create a system to check components
+  test::Relay testSystem;
+  testSystem.OnPostUpdate(
+    [&checked](const gazebo::UpdateInfo &,
+    const gazebo::EntityComponentManager &_ecm)
+    {
+      _ecm.Each<components::World, components::PhysicsCollisionDetector,
+                components::PhysicsSolver>(
+        [&](const ignition::gazebo::Entity &, const components::World *,
+            const components::PhysicsCollisionDetector *_collisionDetector,
+            const components::PhysicsSolver *_solver)->bool
+        {
+          EXPECT_NE(nullptr, _collisionDetector);
+          if (_collisionDetector)
+          {
+            EXPECT_EQ("bullet", _collisionDetector->Data());
+          }
+          EXPECT_NE(nullptr, _solver);
+          if (_solver)
+          {
+            EXPECT_EQ("pgs", _solver->Data());
+          }
+          checked = true;
+          return true;
+        });
+    });
+
+  gazebo::Server server(serverConfig);
+  server.AddSystem(testSystem.systemPtr);
+  server.Run(true, 1, false);
+
+  EXPECT_TRUE(checked);
 }