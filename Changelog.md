--- conflicted
+++ resolved
@@ -2,16 +2,14 @@
 
 ### Ignition Gazebo 2.xx.xx (20XX-XX-XX)
 
-<<<<<<< HEAD
 1. Add support for computing model bounding box in physics system
     * [Pull Request 546](https://bitbucket.org/ignitionrobotics/ign-gazebo/pull-requests/546)
-=======
+
 1.  Add DetachableJoint: A system that initially attaches two models via a fixed joint and allows for the models to get detached during simulation via a topic.
     * [Pull Request 440](https://bitbucket.org/ignitionrobotics/ign-gazebo/pull-requests/440)
 
 1. Update physics state even when paused (not stepping)
     * [Pull Request 556](https://bitbucket.org/ignitionrobotics/ign-gazebo/pull-requests/556)
->>>>>>> e023cdcb
 
 1. Fix entity tree context menu position
     * [Pull Request 567](https://bitbucket.org/ignitionrobotics/ign-gazebo/pull-requests/567)
