## Ignition Gazebo 2.x

### Ignition Gazebo 2.X.X

<<<<<<< HEAD
1. Level performers can be added at runtime using a service call. See the
   levels tutorial for more information.
    * [Pull Request xxx](https://bitbucket.org/ignitionrobotics/ign-gazebo/pull-requests/xxx)
=======
1. Add rendering component
    * [Pull Request 306](https://bitbucket.org/ignitionrobotics/ign-gazebo/pull-requests/306)

1. Update Camera and DepthCamera components to use sdf::Sensor object instead of an sdf::ElementPtr.
    * [Pull Request xxx](https://bitbucket.org/ignitionrobotics/ign-gazebo/pull-requests/XXX)

1. Support conversion and serialization of Imu components. IMU sensors are
   loaded from an SDF DOM object.
    * [Pull Request 302](https://bitbucket.org/ignitionrobotics/ign-gazebo/pull-requests/302)

1. Throttle sensors update rate
    * [Pull Request 323](https://bitbucket.org/ignitionrobotics/ign-gazebo/pull-requests/323)

1. Added system for ignition::sensors::AirPressureSensor.
    * [Pull Request 300](https://bitbucket.org/ignitionrobotics/ign-gazebo/pull-requests/300)

1. Support conversion and serialization of PBR parameters in a material component
    * [Pull Request 304](https://bitbucket.org/ignitionrobotics/ign-gazebo/pull-requests/304)

>>>>>>> bb91d887
1. Support conversion and serialization of scene and light components

    * [Pull Request 297](https://bitbucket.org/ignitionrobotics/ign-gazebo/pull-requests/297)

1. Use scene ambient and background color information in sensor
   configuration.
    * [Pull Request 268](https://bitbucket.org/ignitionrobotics/ign-gazebo/pull-requests/268)

1. Added an SDF message to the start of log files.
    * [Pull Request 257](https://bitbucket.org/ignitionrobotics/ign-gazebo/pull-requests/257)
    
1. Update Magnetometer component to use sdf::Sensor object instead of an sdf::ElementPtr.
    * [Pull Request 272](https://bitbucket.org/ignitionrobotics/ign-gazebo/pull-requests/272)

1. Update Altimeter component to use sdf::Sensor object instead of an
   sdf::ElementPtr.
    * [Pull Request 286](https://bitbucket.org/ignitionrobotics/ign-gazebo/pull-requests/286)

## Ignition Gazebo 1.x

### Ignition Gazebo 1.X.X

1. Add Wind Plugin (Ported from Gazebo classic)
    * [Pull Request 273](https://bitbucket.org/ignitionrobotics/ign-gazebo/pull-requests/273/)

1. Add `Link`: a convenience class for interfacing with link entities
    * [Pull Request 269](https://bitbucket.org/ignitionrobotics/ign-gazebo/pull-requests/269)

1. Added LiftDragPlugin (ported from Gazebo classic)
    * [Pull Request 256](https://bitbucket.org/ignitionrobotics/ign-gazebo/pull-requests/256)

1. Added test for log record and playback.
    * [Pull Request 263](https://bitbucket.org/ignitionrobotics/ign-gazebo/pull-requests/263)

1. More ign-msgs <-> SDF conversions: Inertial, Geometry, Material
    * [Pull Request 251](https://bitbucket.org/ignitionrobotics/ign-gazebo/pull-requests/251)

1. Add a basic JointController system
    * [Pull Request 246](https://bitbucket.org/ignitionrobotics/ign-gazebo/pull-requests/246)

1. Added command line options to configure distributed simulation. These
   will replace the environment variables.
    * [Pull Request 238](https://bitbucket.org/ignitionrobotics/ign-gazebo/pull-requests/238)


### Ignition Gazebo 1.1.0 (2019-03-15)

1. Distributed performers running in lockstep
    * [Pull Request 186](https://bitbucket.org/ignitionrobotics/ign-gazebo/pull-requests/186)
    * [Pull Request 201](https://bitbucket.org/ignitionrobotics/ign-gazebo/pull-requests/201)
    * [Pull Request 209](https://bitbucket.org/ignitionrobotics/ign-gazebo/pull-requests/209)
    * [Pull Request 213](https://bitbucket.org/ignitionrobotics/ign-gazebo/pull-requests/213)

1. Fix documentation tagfiles
    * [Pull Request 214](https://bitbucket.org/ignitionrobotics/ign-gazebo/pull-requests/214)

1. Convert gui library into a component
    * [Pull Request 206](https://bitbucket.org/ignitionrobotics/ign-gazebo/pull-requests/206)

1. include <cstdint> wherever special int types like uint64_t are used
    * [Pull Request 208](https://bitbucket.org/ignitionrobotics/ign-gazebo/pull-requests/208)

1. Move network internal
    * [Pull Request 211](https://bitbucket.org/ignitionrobotics/ign-gazebo/pull-requests/211)

1. Logging / playback
    * [Pull Request 181](https://bitbucket.org/ignitionrobotics/ign-gazebo/pull-requests/181)

1. ECM state streaming
    * [Pull Request 184](https://bitbucket.org/ignitionrobotics/ign-gazebo/pull-requests/184)

1. Unversioned system libraries
    * [Pull Request 222](https://bitbucket.org/ignitionrobotics/ign-gazebo/pull-requests/222)

### Ignition Gazebo 1.0.2 (2019-03-12)

1. Use TARGET_SO_NAME to fix finding dartsim plugin
    * [Pull Request 217](https://bitbucket.org/ignitionrobotics/ign-gazebo/pull-requests/217)

### Ignition Gazebo 1.0.1 (2019-03-01)

1. Update gazebo version number in sdf files
    * [Pull Request 207](https://bitbucket.org/ignitionrobotics/ign-gazebo/pull-requests/207)

### Ignition Gazebo 1.0.0 (2019-03-01)

1. Initial release

## Ignition Gazebo 0.x

### Ignition Gazebo 0.1.0

1. Add support for joints
    * [Pull Request 77](https://bitbucket.org/ignitionrobotics/ign-gazebo/pull-requests/77)

1. Use SimpleWrapper for more component types
    * [Pull Request 78](https://bitbucket.org/ignitionrobotics/ign-gazebo/pull-requests/78)

1. Create EventManager and delegate System instantiation to SimulationRunner
    * [Pull Request 79](https://bitbucket.org/ignitionrobotics/ign-gazebo/pull-requests/79)

1. Integrate ign-gui
    * [Pull request 11](https://bitbucket.org/ignitionrobotics/ign-gazebo/pull-request/11)

1. Remove some build dependencies.
    * [Pull request 6](https://bitbucket.org/ignitionrobotics/ign-gazebo/pull-request/6)

1. Added basic Entity class.
    * [Pull request 3](https://bitbucket.org/ignitionrobotics/ign-gazebo/pull-request/3)

1. Added a basic System class.
    * [Pull request 4](https://bitbucket.org/ignitionrobotics/ign-gazebo/pull-request/4)<|MERGE_RESOLUTION|>--- conflicted
+++ resolved
@@ -2,11 +2,10 @@
 
 ### Ignition Gazebo 2.X.X
 
-<<<<<<< HEAD
 1. Level performers can be added at runtime using a service call. See the
    levels tutorial for more information.
     * [Pull Request xxx](https://bitbucket.org/ignitionrobotics/ign-gazebo/pull-requests/xxx)
-=======
+
 1. Add rendering component
     * [Pull Request 306](https://bitbucket.org/ignitionrobotics/ign-gazebo/pull-requests/306)
 
@@ -26,9 +25,7 @@
 1. Support conversion and serialization of PBR parameters in a material component
     * [Pull Request 304](https://bitbucket.org/ignitionrobotics/ign-gazebo/pull-requests/304)
 
->>>>>>> bb91d887
 1. Support conversion and serialization of scene and light components
-
     * [Pull Request 297](https://bitbucket.org/ignitionrobotics/ign-gazebo/pull-requests/297)
 
 1. Use scene ambient and background color information in sensor
