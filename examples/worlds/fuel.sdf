<?xml version="1.0" ?>
<!--
  Demo of models being downloaded from http://app.ignitionrobotics.org/
-->
<sdf version="1.6">
  <world name="shapes">
    <plugin
      filename="libignition-gazebo-physics-system.so"
      name="ignition::gazebo::systems::Physics">
    </plugin>
    <plugin
      filename="libignition-gazebo-scene-broadcaster-system.so"
      name="ignition::gazebo::systems::SceneBroadcaster">
    </plugin>
    <gui fullscreen="0">
      <!-- 3D scene -->
      <plugin filename="GzScene3D" name="3D View">
        <ignition-gui>
          <title>3D View</title>
          <property type="bool" key="showTitleBar">false</property>
          <property type="string" key="state">docked</property>
        </ignition-gui>

        <engine>ogre</engine>
        <scene>scene</scene>
        <ambient_light>0.4 0.4 0.4</ambient_light>
        <background_color>0.8 0.8 0.8</background_color>
        <camera_pose>-6 0 6 0 0.5 0</camera_pose>
      </plugin>

      <!-- World control -->
      <plugin filename="WorldControl" name="World control">
        <ignition-gui>
          <title>World control</title>
          <property type="bool" key="showTitleBar">false</property>
          <property type="bool" key="resizable">false</property>
          <property type="double" key="height">72</property>
          <property type="double" key="width">121</property>
          <property type="double" key="z">1</property>

          <property type="string" key="state">floating</property>
          <anchors target="3D View">
            <line own="left" target="left"/>
            <line own="bottom" target="bottom"/>
          </anchors>
        </ignition-gui>

        <play_pause>true</play_pause>
        <step>true</step>
        <start_paused>true</start_paused>
        <service>/world/shapes/control</service>
        <stats_topic>/world/shapes/stats</stats_topic>

      </plugin>

      <!-- World statistics -->
      <plugin filename="WorldStats" name="World stats">
        <ignition-gui>
          <title>World stats</title>
          <property type="bool" key="showTitleBar">false</property>
          <property type="bool" key="resizable">false</property>
          <property type="double" key="height">110</property>
          <property type="double" key="width">290</property>
          <property type="double" key="z">1</property>

          <property type="string" key="state">floating</property>
          <anchors target="3D View">
            <line own="right" target="right"/>
            <line own="bottom" target="bottom"/>
          </anchors>
        </ignition-gui>

        <sim_time>true</sim_time>
        <real_time>true</real_time>
        <real_time_factor>true</real_time_factor>
        <iterations>true</iterations>
        <topic>/world/shapes/stats</topic>

      </plugin>

    </gui>

    <light type="directional" name="sun">
      <cast_shadows>true</cast_shadows>
      <pose>0 0 10 0 0 0</pose>
      <diffuse>0.8 0.8 0.8 1</diffuse>
      <specular>0.2 0.2 0.2 1</specular>
      <attenuation>
        <range>1000</range>
        <constant>0.9</constant>
        <linear>0.01</linear>
        <quadratic>0.001</quadratic>
      </attenuation>
      <direction>-0.5 0.1 -0.9</direction>
    </light>

    <model name="ground_plane">
      <static>true</static>
      <link name="link">
        <collision name="collision">
          <geometry>
            <plane>
              <normal>0 0 1</normal>
            </plane>
          </geometry>
        </collision>
        <visual name="visual">
          <geometry>
            <plane>
              <normal>0 0 1</normal>
              <size>100 100</size>
            </plane>
          </geometry>
          <material>
            <ambient>0.8 0.8 0.8 1</ambient>
            <diffuse>0.8 0.8 0.8 1</diffuse>
            <specular>0.8 0.8 0.8 1</specular>
          </material>
        </visual>
      </link>
    </model>

    <!-- Included model without meshes -->
    <include>
<<<<<<< HEAD
      <pose>-3 0 0 0 0 0</pose>
      <uri>https://fuel.ignitionrobotics.org/1.0/nate/models/double_pendulum_with_base/2</uri>
=======
      <uri>https://fuel.ignitionrobotics.org/1.0/OpenRobotics/models/Double pendulum with base</uri>
>>>>>>> 6671ee61
    </include>

    <!-- Included model with meshes -->
    <include>
<<<<<<< HEAD
      <pose>3 -1 0 0 0 0</pose>
      <uri>https://fuel.ignitionrobotics.org/1.0/nate/models/my_Backpack</uri>
=======
      <pose>1 0 0 0 0 0</pose>
      <uri>https://fuel.ignitionrobotics.org/1.0/OpenRobotics/models/Backpack</uri>
>>>>>>> 6671ee61
    </include>

    <!-- Included model with meshes using relative paths -->
    <include>
      <pose>2 5 0 0 0 0</pose>
      <uri>https://fuel.ignitionrobotics.org/1.0/OpenRobotics/models/Gazebo - relative paths</uri>
    </include>

    <!-- Included actor with meshes using relative paths -->
    <include>
      <uri>https://fuel.ignitionrobotics.org/1.0/chapulina/models/actor - relative paths</uri>
    </include>

    <!-- Model with meshes -->
    <model name="Radio">
      <pose>3 -1.5 0 0 0 0</pose>
      <static>true</static>
      <link name="link">
        <collision name="collision">
          <geometry>
            <mesh>
              <uri>https://fuel.ignitionrobotics.org/1.0/openrobotics/models/Radio/4/files/meshes/Radio.dae</uri>
            </mesh>
          </geometry>
        </collision>
        <visual name="visual">
          <geometry>
            <mesh>
              <uri>https://fuel.ignitionrobotics.org/1.0/openrobotics/models/Radio/4/files/meshes/Radio.dae</uri>
            </mesh>
          </geometry>
        </visual>
      </link>
    </model>

  </world>
</sdf><|MERGE_RESOLUTION|>--- conflicted
+++ resolved
@@ -122,23 +122,14 @@
 
     <!-- Included model without meshes -->
     <include>
-<<<<<<< HEAD
       <pose>-3 0 0 0 0 0</pose>
-      <uri>https://fuel.ignitionrobotics.org/1.0/nate/models/double_pendulum_with_base/2</uri>
-=======
       <uri>https://fuel.ignitionrobotics.org/1.0/OpenRobotics/models/Double pendulum with base</uri>
->>>>>>> 6671ee61
     </include>
 
     <!-- Included model with meshes -->
     <include>
-<<<<<<< HEAD
       <pose>3 -1 0 0 0 0</pose>
-      <uri>https://fuel.ignitionrobotics.org/1.0/nate/models/my_Backpack</uri>
-=======
-      <pose>1 0 0 0 0 0</pose>
       <uri>https://fuel.ignitionrobotics.org/1.0/OpenRobotics/models/Backpack</uri>
->>>>>>> 6671ee61
     </include>
 
     <!-- Included model with meshes using relative paths -->
@@ -149,7 +140,7 @@
 
     <!-- Included actor with meshes using relative paths -->
     <include>
-      <uri>https://fuel.ignitionrobotics.org/1.0/chapulina/models/actor - relative paths</uri>
+      <uri>https://fuel.ignitionrobotics.org/1.0/OpenRobotics/models/actor - relative paths</uri>
     </include>
 
     <!-- Model with meshes -->
@@ -160,14 +151,14 @@
         <collision name="collision">
           <geometry>
             <mesh>
-              <uri>https://fuel.ignitionrobotics.org/1.0/openrobotics/models/Radio/4/files/meshes/Radio.dae</uri>
+              <uri>https://fuel.ignitionrobotics.org/1.0/OpenRobotics/models/Radio/4/files/meshes/Radio.dae</uri>
             </mesh>
           </geometry>
         </collision>
         <visual name="visual">
           <geometry>
             <mesh>
-              <uri>https://fuel.ignitionrobotics.org/1.0/openrobotics/models/Radio/4/files/meshes/Radio.dae</uri>
+              <uri>https://fuel.ignitionrobotics.org/1.0/OpenRobotics/models/Radio/4/files/meshes/Radio.dae</uri>
             </mesh>
           </geometry>
         </visual>
