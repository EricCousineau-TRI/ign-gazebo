--- conflicted
+++ resolved
@@ -3,11 +3,7 @@
 #============================================================================
 # Initialize the project
 #============================================================================
-<<<<<<< HEAD
 project(ignition-gazebo5 VERSION 5.0.0)
-=======
-project(ignition-gazebo4 VERSION 4.8.0)
->>>>>>> 1326174c
 
 #============================================================================
 # Find ignition-cmake
@@ -91,11 +87,7 @@
 
 #--------------------------------------
 # Find ignition-physics
-<<<<<<< HEAD
 ign_find_package(ignition-physics4
-=======
-ign_find_package(ignition-physics3 VERSION 3.2
->>>>>>> 1326174c
   COMPONENTS
     mesh
     sdf
@@ -122,13 +114,8 @@
 
 #--------------------------------------
 # Find ignition-rendering
-<<<<<<< HEAD
 ign_find_package(ignition-rendering5 REQUIRED)
 set(IGN_RENDERING_VER ${ignition-rendering5_VERSION_MAJOR})
-=======
-ign_find_package(ignition-rendering4 REQUIRED VERSION 4.7.0)
-set(IGN_RENDERING_VER ${ignition-rendering4_VERSION_MAJOR})
->>>>>>> 1326174c
 
 #--------------------------------------
 # Find ignition-math
@@ -156,11 +143,7 @@
                  REQUIRED
                  COMPONENTS all
                  PRETTY Protobuf)
-<<<<<<< HEAD
 set(Protobuf_IMPORT_DIRS ${ignition-msgs7_INCLUDE_DIRS})
-=======
-set(Protobuf_IMPORT_DIRS ${ignition-msgs6_INCLUDE_DIRS})
->>>>>>> 1326174c
 
 # Plugin install dirs
 set(IGNITION_GAZEBO_PLUGIN_INSTALL_DIR
