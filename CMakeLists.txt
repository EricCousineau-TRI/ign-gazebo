--- conflicted
+++ resolved
@@ -84,13 +84,6 @@
   COMPONENTS
     mesh
     sdf
-<<<<<<< HEAD
-    dartsim
-    dartsim-plugin
-    bullet
-    bullet-plugin
-=======
->>>>>>> 4eba8554
   REQUIRED
   VERSION 1.6)
 set(IGN_PHYSICS_VER ${ignition-physics1_VERSION_MAJOR})
