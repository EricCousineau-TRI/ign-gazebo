/*
 * Copyright (C) 2019 Open Source Robotics Foundation
 *
 * Licensed under the Apache License, Version 2.0 (the "License");
 * you may not use this file except in compliance with the License.
 * You may obtain a copy of the License at
 *
 *     http://www.apache.org/licenses/LICENSE-2.0
 *
 * Unless required by applicable law or agreed to in writing, software
 * distributed under the License is distributed on an "AS IS" BASIS,
 * WITHOUT WARRANTIES OR CONDITIONS OF ANY KIND, either express or implied.
 * See the License for the specific language governing permissions and
 * limitations under the License.
 *
*/


#include <algorithm>
#include <string>

#include "ignition/common/Console.hh"
#include "ignition/common/Util.hh"
#include "ignition/gazebo/Events.hh"

#include "NetworkManager.hh"
#include "NetworkManagerPrivate.hh"
#include "NetworkManagerPrimary.hh"
#include "NetworkManagerSecondary.hh"

using namespace ignition;
using namespace gazebo;


bool validateConfig(const NetworkConfig &_config)
{
  bool valid = true;
  switch (_config.role)
  {
    case NetworkRole::SimulationPrimary:
      if (_config.numSecondariesExpected <= 0)
      {
        valid = false;
      }
      break;
    case NetworkRole::SimulationSecondary:
      break;
    case NetworkRole::ReadOnly:
    case NetworkRole::None:
    default:
      valid = false;
  }

  return valid;
}

//////////////////////////////////////////////////
std::unique_ptr<NetworkManager> NetworkManager::Create(
<<<<<<< HEAD
    std::function<void(const UpdateInfo &_info)> _stepFunction,
=======
    const std::function<void(const UpdateInfo &_info)> &_stepFunction,
>>>>>>> b3cb14d1
    EntityComponentManager &_ecm, EventManager *_eventMgr,
    const NetworkConfig &_config,
    const NodeOptions &_options)
{
  std::unique_ptr<NetworkManager> ret;

  if (!validateConfig(_config))
  {
    return nullptr;
  }

  switch (_config.role)
  {
    case NetworkRole::SimulationPrimary:
      ret = std::make_unique<NetworkManagerPrimary>(
          _stepFunction, _ecm, _eventMgr, _config, _options);
      break;
    case NetworkRole::SimulationSecondary:
      ret = std::make_unique<NetworkManagerSecondary>(
          _stepFunction, _ecm, _eventMgr, _config, _options);
      break;
    case NetworkRole::ReadOnly:
      // \todo(mjcarroll): Enable ReadOnly
      ignwarn << "ReadOnly role not currently supported" << std::endl;
    case NetworkRole::None:
      break;
    default:
      ignwarn << "Cannot create NetworkManager, unrecognized role"
        << std::endl;
  }

  return ret;
}

//////////////////////////////////////////////////
NetworkManager::NetworkManager(
<<<<<<< HEAD
    std::function<void(const UpdateInfo &_info)> _stepFunction,
=======
    const std::function<void(const UpdateInfo &_info)> &_stepFunction,
>>>>>>> b3cb14d1
    EntityComponentManager &_ecm, EventManager *_eventMgr,
    const NetworkConfig &_config, const NodeOptions &_options):
  dataPtr(new NetworkManagerPrivate)
{
  this->dataPtr->ecm = &_ecm;
  this->dataPtr->stepFunction = _stepFunction;
  this->dataPtr->config = _config;
  this->dataPtr->peerInfo = PeerInfo(this->dataPtr->config.role);
  this->dataPtr->eventMgr = _eventMgr;
  this->dataPtr->tracker = std::make_unique<PeerTracker>(
      this->dataPtr->peerInfo, _eventMgr, _options);

  if (_eventMgr)
  {
    // Set a flag when the executable is stopping to cleanly exit.
    this->dataPtr->stoppingConn = _eventMgr->Connect<events::Stop>([this]()
    {
      this->dataPtr->stopReceived = true;
    });

    this->dataPtr->peerRemovedConn = _eventMgr->Connect<PeerRemoved>(
        [this](PeerInfo _info)
    {
      if (_info.Namespace() != this->Namespace())
      {
        ignmsg << "Peer [" << _info.Namespace()
               << "] removed, stopping simulation" << std::endl;
        this->dataPtr->eventMgr->Emit<events::Stop>();
      }
    });

    this->dataPtr->peerStaleConn = _eventMgr->Connect<PeerStale>(
        [this](PeerInfo _info)
    {
      if (_info.Namespace() != this->Namespace())
      {
        ignerr << "Peer [" << _info.Namespace()
               << "] went stale, stopping simulation" << std::endl;
        this->dataPtr->eventMgr->Emit<events::Stop>();
      }
    });
  }
  else
  {
    ignwarn << "NetworkManager started without EventManager. "
      << "Distributed environment may not terminate correctly" << std::endl;
  }
}

//////////////////////////////////////////////////
NetworkManager::~NetworkManager() = default;

//////////////////////////////////////////////////
NetworkRole NetworkManager::Role() const
{
  return this->dataPtr->config.role;
}

//////////////////////////////////////////////////
bool NetworkManager::IsPrimary() const
{
  return this->dataPtr->config.role == NetworkRole::SimulationPrimary;
}

//////////////////////////////////////////////////
bool NetworkManager::IsSecondary() const
{
  return this->dataPtr->config.role == NetworkRole::SimulationSecondary;
}

//////////////////////////////////////////////////
bool NetworkManager::IsReadOnly() const
{
  return this->dataPtr->config.role == NetworkRole::ReadOnly;
}

//////////////////////////////////////////////////
NetworkConfig NetworkManager::Config() const
{
  return this->dataPtr->config;
}<|MERGE_RESOLUTION|>--- conflicted
+++ resolved
@@ -56,11 +56,7 @@
 
 //////////////////////////////////////////////////
 std::unique_ptr<NetworkManager> NetworkManager::Create(
-<<<<<<< HEAD
-    std::function<void(const UpdateInfo &_info)> _stepFunction,
-=======
     const std::function<void(const UpdateInfo &_info)> &_stepFunction,
->>>>>>> b3cb14d1
     EntityComponentManager &_ecm, EventManager *_eventMgr,
     const NetworkConfig &_config,
     const NodeOptions &_options)
@@ -97,11 +93,7 @@
 
 //////////////////////////////////////////////////
 NetworkManager::NetworkManager(
-<<<<<<< HEAD
-    std::function<void(const UpdateInfo &_info)> _stepFunction,
-=======
     const std::function<void(const UpdateInfo &_info)> &_stepFunction,
->>>>>>> b3cb14d1
     EntityComponentManager &_ecm, EventManager *_eventMgr,
     const NetworkConfig &_config, const NodeOptions &_options):
   dataPtr(new NetworkManagerPrivate)
