/*
 * Copyright (C) 2019 Open Source Robotics Foundation
 *
 * Licensed under the Apache License, Version 2.0 (the "License");
 * you may not use this file except in compliance with the License.
 * You may obtain a copy of the License at
 *
 *     http://www.apache.org/licenses/LICENSE-2.0
 *
 * Unless required by applicable law or agreed to in writing, software
 * distributed under the License is distributed on an "AS IS" BASIS,
 * WITHOUT WARRANTIES OR CONDITIONS OF ANY KIND, either express or implied.
 * See the License for the specific language governing permissions and
 * limitations under the License.
 *
*/

#include <gtest/gtest.h>

#include <cstdlib>
#include <ignition/common/Console.hh>

#include "ignition/gazebo/EntityComponentManager.hh"
#include "NetworkManager.hh"
#include "NetworkManagerPrimary.hh"
#include "NetworkManagerSecondary.hh"

using namespace ignition::gazebo;

void step(const UpdateInfo &)
{
}

//////////////////////////////////////////////////
TEST(NetworkManager, ConfigConstructor)
{
<<<<<<< HEAD
//  ignition::common::Console::SetVerbosity(4);
//
//  {
//    // Primary without number of secondaries is invalid
//    NetworkConfig conf;
//    conf.role = NetworkRole::SimulationPrimary;
//    auto nm = NetworkManager::Create(nullptr, conf);
//    ASSERT_EQ(nullptr, nm);
//    // Expect console warning as well
//  }
//
//  {
//    // Primary with number of secondaries is valid
//    NetworkConfig conf;
//    conf.role = NetworkRole::SimulationPrimary;
//    conf.numSecondariesExpected = 5;
//    auto nm = NetworkManager::Create(nullptr, conf);
//    ASSERT_NE(nullptr, nm);
//    EXPECT_NE(nullptr, static_cast<NetworkManagerPrimary *>(nm.get()));
//    EXPECT_TRUE(nm->IsPrimary());
//    EXPECT_FALSE(nm->IsSecondary());
//    EXPECT_FALSE(nm->IsReadOnly());
//  }
//
//  {
//    // Secondary is always valid
//    NetworkConfig conf;
//    conf.role = NetworkRole::SimulationSecondary;
//    auto nm = NetworkManager::Create(nullptr, conf);
//    ASSERT_NE(nullptr, nm);
//    EXPECT_NE(nullptr, static_cast<NetworkManagerSecondary *>(nm.get()));
//    EXPECT_FALSE(nm->IsPrimary());
//    EXPECT_TRUE(nm->IsSecondary());
//    EXPECT_FALSE(nm->IsReadOnly());
//  }
//
//  {
//    // Readonly is always invalid
//    NetworkConfig conf;
//    conf.role = NetworkRole::ReadOnly;
//    auto nm = NetworkManager::Create(nullptr, conf);
//    ASSERT_EQ(nullptr, nm);
//  }
//
//  {
//    // None is always invalid
//    NetworkConfig conf;
//    conf.role = NetworkRole::None;
//    auto nm = NetworkManager::Create(nullptr, conf);
//    ASSERT_EQ(nullptr, nm);
//  }
//}
//
////////////////////////////////////////////////////
//TEST(NetworkManager, EstablishComms)
//{
//  // Create a primary and two secondaries
//  NetworkConfig confPrimary;
//  confPrimary.role = NetworkRole::SimulationPrimary;
//  confPrimary.numSecondariesExpected = 2;
//
//  auto nmPrimary = NetworkManager::Create(nullptr, confPrimary);
//  ASSERT_NE(nullptr, nmPrimary);
//  EXPECT_NE(nullptr, static_cast<NetworkManagerPrimary *>(nmPrimary.get()));
//  EXPECT_TRUE(nmPrimary->IsPrimary());
//  // Primary namespace is an empty string.
//  EXPECT_EQ(0u, nmPrimary->Namespace().length());
//
//  NetworkConfig confSecondary1;
//  confSecondary1.role = NetworkRole::SimulationSecondary;
//  auto nmSecondary1 = NetworkManager::Create(nullptr, confSecondary1);
//  ASSERT_NE(nullptr, nmSecondary1);
//  EXPECT_NE(nullptr,
//      static_cast<NetworkManagerSecondary *>(nmSecondary1.get()));
//  EXPECT_TRUE(nmSecondary1->IsSecondary());
//  // Secondary namespace is the first 8 digits of the secondary's UUID
//  EXPECT_LT(0u, nmSecondary1->Namespace().length());
//
//  NetworkConfig confSecondary2;
//  confSecondary2.role = NetworkRole::SimulationSecondary;
//  auto nmSecondary2 = NetworkManager::Create(nullptr, confSecondary2);
//  ASSERT_NE(nullptr, nmSecondary2);
//  EXPECT_NE(nullptr,
//      static_cast<NetworkManagerSecondary *>(nmSecondary2.get()));
//  EXPECT_TRUE(nmSecondary2->IsSecondary());
//  // Secondary namespace is the first 8 digits of the secondary's UUID
//  EXPECT_LT(0u, nmSecondary2->Namespace().length());
//  // Secondary namespace should be unique.
//  EXPECT_TRUE(nmSecondary1->Namespace() != nmSecondary2->Namespace());
//
//  // Give time for messages to propagate
//  for (int sleep = 0; sleep < 50 &&
//      (!nmPrimary->Ready() || !nmSecondary1->Ready() || !nmSecondary2->Ready());
//      ++sleep)
//  {
//    std::this_thread::sleep_for(std::chrono::milliseconds(30));
//  }
//
//  // All participants should be "ready" in that the correct
//  // number of peers are discovered for their respective role.
//  EXPECT_TRUE(nmPrimary->Ready());
//  EXPECT_TRUE(nmSecondary1->Ready());
//  EXPECT_TRUE(nmSecondary2->Ready());
//}
//
////////////////////////////////////////////////////
//TEST(NetworkManager, Step)
//{
//  // Create a primary and two secondaries
//  NetworkConfig confPrimary;
//  confPrimary.role = NetworkRole::SimulationPrimary;
//  confPrimary.numSecondariesExpected = 2;
//
//  auto nmPrimary = NetworkManager::Create(nullptr, confPrimary);
//  ASSERT_NE(nullptr, nmPrimary);
//  EXPECT_NE(nullptr, static_cast<NetworkManagerPrimary *>(nmPrimary.get()));
//  EXPECT_TRUE(nmPrimary->IsPrimary());
//  // Primary namespace is an empty string.
//  EXPECT_EQ(0u, nmPrimary->Namespace().length());
//
//  NetworkConfig confSecondary1;
//  confSecondary1.role = NetworkRole::SimulationSecondary;
//  auto nmSecondary1 = NetworkManager::Create(nullptr, confSecondary1);
//  ASSERT_NE(nullptr, nmSecondary1);
//  EXPECT_NE(nullptr,
//      static_cast<NetworkManagerSecondary *>(nmSecondary1.get()));
//  EXPECT_TRUE(nmSecondary1->IsSecondary());
//  // Secondary namespace is the first 8 digits of the secondary's UUID
//  EXPECT_LT(0u, nmSecondary1->Namespace().length());
//
//  NetworkConfig confSecondary2;
//  confSecondary2.role = NetworkRole::SimulationSecondary;
//  auto nmSecondary2 = NetworkManager::Create(nullptr, confSecondary2);
//  ASSERT_NE(nullptr, nmSecondary2);
//  EXPECT_NE(nullptr,
//      static_cast<NetworkManagerSecondary *>(nmSecondary2.get()));
//  EXPECT_TRUE(nmSecondary2->IsSecondary());
//  // Secondary namespace is the first 8 digits of the secondary's UUID
//  EXPECT_LT(0u, nmSecondary2->Namespace().length());
//  // Secondary namespace should be unique.
//  EXPECT_TRUE(nmSecondary1->Namespace() != nmSecondary2->Namespace());
//
//  for (int sleep = 0; sleep < 50 &&
//      (!nmPrimary->Ready() || !nmSecondary1->Ready() || !nmSecondary2->Ready());
//      ++sleep)
//  {
//    std::this_thread::sleep_for(std::chrono::milliseconds(30));
//  }
//
//  // All participants should be "ready" in that the correct
//  // number of peers are discovered for their respective role.
//  EXPECT_TRUE(nmPrimary->Ready());
//  EXPECT_TRUE(nmSecondary1->Ready());
//  EXPECT_TRUE(nmSecondary2->Ready());
//
//  using namespace std::chrono_literals;
//
//  std::atomic<bool> running {true};
//
//  auto primaryThread = std::thread([&nmPrimary, &running](){
//    auto info = UpdateInfo();
//    info.iterations = 0;
//    info.dt = std::chrono::steady_clock::duration{2ms};
//    info.simTime = std::chrono::steady_clock::duration{0};
//    info.paused = false;
//
//    nmPrimary->Initialize();
//    nmPrimary->Step(info);
//
//    while (info.iterations <= 100)
//    {
//      while (!nmPrimary->Step(info)) {}
//
//      while (!nmPrimary->StepAck(info.iterations)) {}
//
//      info.iterations++;
//      info.simTime += info.dt;
//    }
//
//    running = false;
//  });
//
//  auto secondaryInfo1 = UpdateInfo();
//  secondaryInfo1.iterations = 0;
//  secondaryInfo1.dt = std::chrono::steady_clock::duration{2ms};
//  secondaryInfo1.simTime = std::chrono::steady_clock::duration{0};
//  secondaryInfo1.paused = true;
//
//
//  auto secondaryThread1 = std::thread([&nmSecondary1, &secondaryInfo1](){
//    nmSecondary1->Initialize();
//
//    while (secondaryInfo1.iterations < 100)
//    {
//      while (!nmSecondary1->Step(secondaryInfo1)) {}
//      EXPECT_FALSE(secondaryInfo1.paused);
//      while (!nmSecondary1->StepAck(secondaryInfo1.iterations)) {}
//    }
//  });
//
//  auto secondaryInfo2 = UpdateInfo();
//  secondaryInfo2.iterations = 0;
//  secondaryInfo2.dt = std::chrono::steady_clock::duration{2ms};
//  secondaryInfo2.simTime = std::chrono::steady_clock::duration{0};
//  secondaryInfo2.paused = true;
//
//  auto secondaryThread2 = std::thread([&nmSecondary2, &secondaryInfo2](){
//    nmSecondary2->Initialize();
//
//    while (secondaryInfo2.iterations < 100)
//    {
//      while (!nmSecondary2->Step(secondaryInfo2)) {}
//      while (!nmSecondary2->StepAck(secondaryInfo2.iterations)) {}
//    }
//  });
//
//  while (running) {
//    std::this_thread::sleep_for(std::chrono::milliseconds(1));
//  }
//
//  primaryThread.join();
//  secondaryThread1.join();
//  secondaryThread2.join();
//
//  EXPECT_FALSE(running);
//  EXPECT_EQ(100u, secondaryInfo1.iterations);
//  EXPECT_EQ(100u, secondaryInfo2.iterations);
=======
  ignition::common::Console::SetVerbosity(4);

  EntityComponentManager ecm;

  {
    // Primary without number of secondaries is invalid
    NetworkConfig conf;
    conf.role = NetworkRole::SimulationPrimary;
    auto nm = NetworkManager::Create(step, ecm, nullptr, conf);
    ASSERT_EQ(nullptr, nm);
    // Expect console warning as well
  }

  {
    // Primary with number of secondaries is valid
    NetworkConfig conf;
    conf.role = NetworkRole::SimulationPrimary;
    conf.numSecondariesExpected = 5;
    auto nm = NetworkManager::Create(step, ecm, nullptr, conf);
    ASSERT_NE(nullptr, nm);
    EXPECT_NE(nullptr, static_cast<NetworkManagerPrimary *>(nm.get()));
    EXPECT_TRUE(nm->IsPrimary());
    EXPECT_FALSE(nm->IsSecondary());
    EXPECT_FALSE(nm->IsReadOnly());
  }

  {
    // Secondary is always valid
    NetworkConfig conf;
    conf.role = NetworkRole::SimulationSecondary;
    auto nm = NetworkManager::Create(step, ecm, nullptr, conf);
    ASSERT_NE(nullptr, nm);
    EXPECT_NE(nullptr, static_cast<NetworkManagerSecondary *>(nm.get()));
    EXPECT_FALSE(nm->IsPrimary());
    EXPECT_TRUE(nm->IsSecondary());
    EXPECT_FALSE(nm->IsReadOnly());
  }

  {
    // Readonly is always invalid
    NetworkConfig conf;
    conf.role = NetworkRole::ReadOnly;
    auto nm = NetworkManager::Create(step, ecm, nullptr, conf);
    ASSERT_EQ(nullptr, nm);
  }

  {
    // None is always invalid
    NetworkConfig conf;
    conf.role = NetworkRole::None;
    auto nm = NetworkManager::Create(step, ecm, nullptr, conf);
    ASSERT_EQ(nullptr, nm);
  }
}

//////////////////////////////////////////////////
TEST(NetworkManager, EstablishComms)
{
  ignition::common::Console::SetVerbosity(4);

  EntityComponentManager ecm;

  // Create a primary and two secondaries
  NetworkConfig confPrimary;
  confPrimary.role = NetworkRole::SimulationPrimary;
  confPrimary.numSecondariesExpected = 2;

  auto nmPrimary = NetworkManager::Create(step, ecm, nullptr, confPrimary);
  ASSERT_NE(nullptr, nmPrimary);
  EXPECT_NE(nullptr, static_cast<NetworkManagerPrimary *>(nmPrimary.get()));
  EXPECT_TRUE(nmPrimary->IsPrimary());
  // Primary namespace is an empty string.
  EXPECT_EQ(0u, nmPrimary->Namespace().length());

  NetworkConfig confSecondary1;
  confSecondary1.role = NetworkRole::SimulationSecondary;
  auto nmSecondary1 = NetworkManager::Create(step, ecm, nullptr, confSecondary1);
  ASSERT_NE(nullptr, nmSecondary1);
  EXPECT_NE(nullptr,
      static_cast<NetworkManagerSecondary *>(nmSecondary1.get()));
  EXPECT_TRUE(nmSecondary1->IsSecondary());
  // Secondary namespace is the first 8 digits of the secondary's UUID
  EXPECT_LT(0u, nmSecondary1->Namespace().length());

  NetworkConfig confSecondary2;
  confSecondary2.role = NetworkRole::SimulationSecondary;
  auto nmSecondary2 = NetworkManager::Create(step, ecm, nullptr, confSecondary2);
  ASSERT_NE(nullptr, nmSecondary2);
  EXPECT_NE(nullptr,
      static_cast<NetworkManagerSecondary *>(nmSecondary2.get()));
  EXPECT_TRUE(nmSecondary2->IsSecondary());
  // Secondary namespace is the first 8 digits of the secondary's UUID
  EXPECT_LT(0u, nmSecondary2->Namespace().length());
  // Secondary namespace should be unique.
  EXPECT_TRUE(nmSecondary1->Namespace() != nmSecondary2->Namespace());

  // Give time for messages to propagate
  for (int sleep = 0; sleep < 50 &&
      (!nmPrimary->Ready() || !nmSecondary1->Ready() || !nmSecondary2->Ready());
      ++sleep)
  {
    std::this_thread::sleep_for(std::chrono::milliseconds(30));
  }

  // All participants should be "ready" in that the correct
  // number of peers are discovered for their respective role.
  EXPECT_TRUE(nmPrimary->Ready());
  EXPECT_TRUE(nmSecondary1->Ready());
  EXPECT_TRUE(nmSecondary2->Ready());
}

//////////////////////////////////////////////////
TEST(NetworkManager, Step)
{
  ignition::common::Console::SetVerbosity(4);

  EntityComponentManager ecm;

  // Create a primary and two secondaries
  NetworkConfig confPrimary;
  confPrimary.role = NetworkRole::SimulationPrimary;
  confPrimary.numSecondariesExpected = 2;

  auto nmPrimary = NetworkManager::Create(step, ecm, nullptr, confPrimary);
  ASSERT_NE(nullptr, nmPrimary);
  EXPECT_NE(nullptr, static_cast<NetworkManagerPrimary *>(nmPrimary.get()));
  EXPECT_TRUE(nmPrimary->IsPrimary());
  // Primary namespace is an empty string.
  EXPECT_EQ(0u, nmPrimary->Namespace().length());

  NetworkConfig confSecondary1;
  confSecondary1.role = NetworkRole::SimulationSecondary;
  auto nmSecondary1 = NetworkManager::Create(step, ecm, nullptr, confSecondary1);
  ASSERT_NE(nullptr, nmSecondary1);
  EXPECT_NE(nullptr,
      static_cast<NetworkManagerSecondary *>(nmSecondary1.get()));
  EXPECT_TRUE(nmSecondary1->IsSecondary());
  // Secondary namespace is the first 8 digits of the secondary's UUID
  EXPECT_LT(0u, nmSecondary1->Namespace().length());

  NetworkConfig confSecondary2;
  confSecondary2.role = NetworkRole::SimulationSecondary;
  auto nmSecondary2 = NetworkManager::Create(step, ecm, nullptr, confSecondary2);
  ASSERT_NE(nullptr, nmSecondary2);
  EXPECT_NE(nullptr,
      static_cast<NetworkManagerSecondary *>(nmSecondary2.get()));
  EXPECT_TRUE(nmSecondary2->IsSecondary());
  // Secondary namespace is the first 8 digits of the secondary's UUID
  EXPECT_LT(0u, nmSecondary2->Namespace().length());
  // Secondary namespace should be unique.
  EXPECT_TRUE(nmSecondary1->Namespace() != nmSecondary2->Namespace());

  for (int sleep = 0; sleep < 50 &&
      (!nmPrimary->Ready() || !nmSecondary1->Ready() || !nmSecondary2->Ready());
      ++sleep)
  {
    std::this_thread::sleep_for(std::chrono::milliseconds(30));
  }

  // All participants should be "ready" in that the correct
  // number of peers are discovered for their respective role.
  EXPECT_TRUE(nmPrimary->Ready());
  EXPECT_TRUE(nmSecondary1->Ready());
  EXPECT_TRUE(nmSecondary2->Ready());

  using namespace std::chrono_literals;

  std::atomic<bool> running {true};

  auto primaryThread = std::thread([&nmPrimary, &running]()
  {
    auto info = UpdateInfo();
    info.iterations = 0;
    info.dt = std::chrono::steady_clock::duration{2ms};
    info.simTime = std::chrono::steady_clock::duration{0};
    info.paused = false;

    nmPrimary->Handshake();

    auto primary = static_cast<NetworkManagerPrimary *>(nmPrimary.get());
    while (info.iterations <= 100)
    {
      // If step doesn't block, network is working
      EXPECT_TRUE(primary->Step(info));

      info.iterations++;
      info.simTime += info.dt;
    }

    running = false;
  });

  auto secondaryThread1 = std::thread([&nmSecondary1, &running]()
  {
    nmSecondary1->Handshake();

    while (running)
    {
      std::this_thread::sleep_for(std::chrono::milliseconds(1));
    }
  });

  auto secondaryThread2 = std::thread([&nmSecondary2, &running]()
  {
    nmSecondary2->Handshake();

    while (running)
    {
      std::this_thread::sleep_for(std::chrono::milliseconds(1));
    }
  });

  while (running)
  {
    std::this_thread::sleep_for(std::chrono::milliseconds(1));
  }

  primaryThread.join();
  secondaryThread1.join();
  secondaryThread2.join();

  EXPECT_FALSE(running);
>>>>>>> bc2a4f30
}<|MERGE_RESOLUTION|>--- conflicted
+++ resolved
@@ -34,235 +34,6 @@
 //////////////////////////////////////////////////
 TEST(NetworkManager, ConfigConstructor)
 {
-<<<<<<< HEAD
-//  ignition::common::Console::SetVerbosity(4);
-//
-//  {
-//    // Primary without number of secondaries is invalid
-//    NetworkConfig conf;
-//    conf.role = NetworkRole::SimulationPrimary;
-//    auto nm = NetworkManager::Create(nullptr, conf);
-//    ASSERT_EQ(nullptr, nm);
-//    // Expect console warning as well
-//  }
-//
-//  {
-//    // Primary with number of secondaries is valid
-//    NetworkConfig conf;
-//    conf.role = NetworkRole::SimulationPrimary;
-//    conf.numSecondariesExpected = 5;
-//    auto nm = NetworkManager::Create(nullptr, conf);
-//    ASSERT_NE(nullptr, nm);
-//    EXPECT_NE(nullptr, static_cast<NetworkManagerPrimary *>(nm.get()));
-//    EXPECT_TRUE(nm->IsPrimary());
-//    EXPECT_FALSE(nm->IsSecondary());
-//    EXPECT_FALSE(nm->IsReadOnly());
-//  }
-//
-//  {
-//    // Secondary is always valid
-//    NetworkConfig conf;
-//    conf.role = NetworkRole::SimulationSecondary;
-//    auto nm = NetworkManager::Create(nullptr, conf);
-//    ASSERT_NE(nullptr, nm);
-//    EXPECT_NE(nullptr, static_cast<NetworkManagerSecondary *>(nm.get()));
-//    EXPECT_FALSE(nm->IsPrimary());
-//    EXPECT_TRUE(nm->IsSecondary());
-//    EXPECT_FALSE(nm->IsReadOnly());
-//  }
-//
-//  {
-//    // Readonly is always invalid
-//    NetworkConfig conf;
-//    conf.role = NetworkRole::ReadOnly;
-//    auto nm = NetworkManager::Create(nullptr, conf);
-//    ASSERT_EQ(nullptr, nm);
-//  }
-//
-//  {
-//    // None is always invalid
-//    NetworkConfig conf;
-//    conf.role = NetworkRole::None;
-//    auto nm = NetworkManager::Create(nullptr, conf);
-//    ASSERT_EQ(nullptr, nm);
-//  }
-//}
-//
-////////////////////////////////////////////////////
-//TEST(NetworkManager, EstablishComms)
-//{
-//  // Create a primary and two secondaries
-//  NetworkConfig confPrimary;
-//  confPrimary.role = NetworkRole::SimulationPrimary;
-//  confPrimary.numSecondariesExpected = 2;
-//
-//  auto nmPrimary = NetworkManager::Create(nullptr, confPrimary);
-//  ASSERT_NE(nullptr, nmPrimary);
-//  EXPECT_NE(nullptr, static_cast<NetworkManagerPrimary *>(nmPrimary.get()));
-//  EXPECT_TRUE(nmPrimary->IsPrimary());
-//  // Primary namespace is an empty string.
-//  EXPECT_EQ(0u, nmPrimary->Namespace().length());
-//
-//  NetworkConfig confSecondary1;
-//  confSecondary1.role = NetworkRole::SimulationSecondary;
-//  auto nmSecondary1 = NetworkManager::Create(nullptr, confSecondary1);
-//  ASSERT_NE(nullptr, nmSecondary1);
-//  EXPECT_NE(nullptr,
-//      static_cast<NetworkManagerSecondary *>(nmSecondary1.get()));
-//  EXPECT_TRUE(nmSecondary1->IsSecondary());
-//  // Secondary namespace is the first 8 digits of the secondary's UUID
-//  EXPECT_LT(0u, nmSecondary1->Namespace().length());
-//
-//  NetworkConfig confSecondary2;
-//  confSecondary2.role = NetworkRole::SimulationSecondary;
-//  auto nmSecondary2 = NetworkManager::Create(nullptr, confSecondary2);
-//  ASSERT_NE(nullptr, nmSecondary2);
-//  EXPECT_NE(nullptr,
-//      static_cast<NetworkManagerSecondary *>(nmSecondary2.get()));
-//  EXPECT_TRUE(nmSecondary2->IsSecondary());
-//  // Secondary namespace is the first 8 digits of the secondary's UUID
-//  EXPECT_LT(0u, nmSecondary2->Namespace().length());
-//  // Secondary namespace should be unique.
-//  EXPECT_TRUE(nmSecondary1->Namespace() != nmSecondary2->Namespace());
-//
-//  // Give time for messages to propagate
-//  for (int sleep = 0; sleep < 50 &&
-//      (!nmPrimary->Ready() || !nmSecondary1->Ready() || !nmSecondary2->Ready());
-//      ++sleep)
-//  {
-//    std::this_thread::sleep_for(std::chrono::milliseconds(30));
-//  }
-//
-//  // All participants should be "ready" in that the correct
-//  // number of peers are discovered for their respective role.
-//  EXPECT_TRUE(nmPrimary->Ready());
-//  EXPECT_TRUE(nmSecondary1->Ready());
-//  EXPECT_TRUE(nmSecondary2->Ready());
-//}
-//
-////////////////////////////////////////////////////
-//TEST(NetworkManager, Step)
-//{
-//  // Create a primary and two secondaries
-//  NetworkConfig confPrimary;
-//  confPrimary.role = NetworkRole::SimulationPrimary;
-//  confPrimary.numSecondariesExpected = 2;
-//
-//  auto nmPrimary = NetworkManager::Create(nullptr, confPrimary);
-//  ASSERT_NE(nullptr, nmPrimary);
-//  EXPECT_NE(nullptr, static_cast<NetworkManagerPrimary *>(nmPrimary.get()));
-//  EXPECT_TRUE(nmPrimary->IsPrimary());
-//  // Primary namespace is an empty string.
-//  EXPECT_EQ(0u, nmPrimary->Namespace().length());
-//
-//  NetworkConfig confSecondary1;
-//  confSecondary1.role = NetworkRole::SimulationSecondary;
-//  auto nmSecondary1 = NetworkManager::Create(nullptr, confSecondary1);
-//  ASSERT_NE(nullptr, nmSecondary1);
-//  EXPECT_NE(nullptr,
-//      static_cast<NetworkManagerSecondary *>(nmSecondary1.get()));
-//  EXPECT_TRUE(nmSecondary1->IsSecondary());
-//  // Secondary namespace is the first 8 digits of the secondary's UUID
-//  EXPECT_LT(0u, nmSecondary1->Namespace().length());
-//
-//  NetworkConfig confSecondary2;
-//  confSecondary2.role = NetworkRole::SimulationSecondary;
-//  auto nmSecondary2 = NetworkManager::Create(nullptr, confSecondary2);
-//  ASSERT_NE(nullptr, nmSecondary2);
-//  EXPECT_NE(nullptr,
-//      static_cast<NetworkManagerSecondary *>(nmSecondary2.get()));
-//  EXPECT_TRUE(nmSecondary2->IsSecondary());
-//  // Secondary namespace is the first 8 digits of the secondary's UUID
-//  EXPECT_LT(0u, nmSecondary2->Namespace().length());
-//  // Secondary namespace should be unique.
-//  EXPECT_TRUE(nmSecondary1->Namespace() != nmSecondary2->Namespace());
-//
-//  for (int sleep = 0; sleep < 50 &&
-//      (!nmPrimary->Ready() || !nmSecondary1->Ready() || !nmSecondary2->Ready());
-//      ++sleep)
-//  {
-//    std::this_thread::sleep_for(std::chrono::milliseconds(30));
-//  }
-//
-//  // All participants should be "ready" in that the correct
-//  // number of peers are discovered for their respective role.
-//  EXPECT_TRUE(nmPrimary->Ready());
-//  EXPECT_TRUE(nmSecondary1->Ready());
-//  EXPECT_TRUE(nmSecondary2->Ready());
-//
-//  using namespace std::chrono_literals;
-//
-//  std::atomic<bool> running {true};
-//
-//  auto primaryThread = std::thread([&nmPrimary, &running](){
-//    auto info = UpdateInfo();
-//    info.iterations = 0;
-//    info.dt = std::chrono::steady_clock::duration{2ms};
-//    info.simTime = std::chrono::steady_clock::duration{0};
-//    info.paused = false;
-//
-//    nmPrimary->Initialize();
-//    nmPrimary->Step(info);
-//
-//    while (info.iterations <= 100)
-//    {
-//      while (!nmPrimary->Step(info)) {}
-//
-//      while (!nmPrimary->StepAck(info.iterations)) {}
-//
-//      info.iterations++;
-//      info.simTime += info.dt;
-//    }
-//
-//    running = false;
-//  });
-//
-//  auto secondaryInfo1 = UpdateInfo();
-//  secondaryInfo1.iterations = 0;
-//  secondaryInfo1.dt = std::chrono::steady_clock::duration{2ms};
-//  secondaryInfo1.simTime = std::chrono::steady_clock::duration{0};
-//  secondaryInfo1.paused = true;
-//
-//
-//  auto secondaryThread1 = std::thread([&nmSecondary1, &secondaryInfo1](){
-//    nmSecondary1->Initialize();
-//
-//    while (secondaryInfo1.iterations < 100)
-//    {
-//      while (!nmSecondary1->Step(secondaryInfo1)) {}
-//      EXPECT_FALSE(secondaryInfo1.paused);
-//      while (!nmSecondary1->StepAck(secondaryInfo1.iterations)) {}
-//    }
-//  });
-//
-//  auto secondaryInfo2 = UpdateInfo();
-//  secondaryInfo2.iterations = 0;
-//  secondaryInfo2.dt = std::chrono::steady_clock::duration{2ms};
-//  secondaryInfo2.simTime = std::chrono::steady_clock::duration{0};
-//  secondaryInfo2.paused = true;
-//
-//  auto secondaryThread2 = std::thread([&nmSecondary2, &secondaryInfo2](){
-//    nmSecondary2->Initialize();
-//
-//    while (secondaryInfo2.iterations < 100)
-//    {
-//      while (!nmSecondary2->Step(secondaryInfo2)) {}
-//      while (!nmSecondary2->StepAck(secondaryInfo2.iterations)) {}
-//    }
-//  });
-//
-//  while (running) {
-//    std::this_thread::sleep_for(std::chrono::milliseconds(1));
-//  }
-//
-//  primaryThread.join();
-//  secondaryThread1.join();
-//  secondaryThread2.join();
-//
-//  EXPECT_FALSE(running);
-//  EXPECT_EQ(100u, secondaryInfo1.iterations);
-//  EXPECT_EQ(100u, secondaryInfo2.iterations);
-=======
   ignition::common::Console::SetVerbosity(4);
 
   EntityComponentManager ecm;
@@ -485,5 +256,4 @@
   secondaryThread2.join();
 
   EXPECT_FALSE(running);
->>>>>>> bc2a4f30
 }