--- conflicted
+++ resolved
@@ -147,7 +147,6 @@
 
   gazebo::ComponentKey key{999, 0};
 
-<<<<<<< HEAD
   // Can't remove component from an inexistent entity
   EXPECT_FALSE(manager.HasEntity(1));
   EXPECT_FALSE(manager.RemoveComponent(1, key));
@@ -156,10 +155,6 @@
   EXPECT_EQ(0, manager.CreateEntity());
   EXPECT_EQ(1, manager.CreateEntity());
   EXPECT_TRUE(manager.HasEntity(1));
-=======
-  // Can't remove the component type that doesn't exist.
-  // FIXME: this is actually showing that the entity doesn't exist
->>>>>>> d147c80f
   EXPECT_FALSE(manager.RemoveComponent(1, key));
 
   // We should get a nullptr if the component type doesn't exist.
@@ -380,20 +375,18 @@
   ASSERT_NE(std::nullopt, queryResult);
 
   auto queryEntities = queryResult.value().get().Entities();
-  // FIXME: why does it fail?
-  // EXPECT_EQ(2u, queryEntities.size());
-  // EXPECT_NE(queryEntities.end(), queryEntities.find(eInt));
-  // EXPECT_NE(queryEntities.end(), queryEntities.find(eIntDouble));
+  EXPECT_EQ(2u, queryEntities.size());
+  EXPECT_NE(queryEntities.end(), queryEntities.find(eInt));
+  EXPECT_NE(queryEntities.end(), queryEntities.find(eIntDouble));
 
   // Query for double
   queryResult = manager.Query(queryDoubleId);
   ASSERT_NE(std::nullopt, queryResult);
 
   queryEntities = queryResult.value().get().Entities();
-  // FIXME: why does it fail?
-  // EXPECT_EQ(2u, queryEntities.size());
-  // EXPECT_NE(queryEntities.end(), queryEntities.find(eDouble));
-  // EXPECT_NE(queryEntities.end(), queryEntities.find(eIntDouble));
+  EXPECT_EQ(2u, queryEntities.size());
+  EXPECT_NE(queryEntities.end(), queryEntities.find(eDouble));
+  EXPECT_NE(queryEntities.end(), queryEntities.find(eIntDouble));
 
   // Query for int and double
   queryResult = manager.Query(queryIntDoubleId);
