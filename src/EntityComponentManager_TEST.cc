/*
 * Copyright (C) 2018 Open Source Robotics Foundation
 *
 * Licensed under the Apache License, Version 2.0 (the "License");
 * you may not use this file except in compliance with the License.
 * You may obtain a copy of the License at
 *
 *     http://www.apache.org/licenses/LICENSE-2.0
 *
 * Unless required by applicable law or agreed to in writing, software
 * distributed under the License is distributed on an "AS IS" BASIS,
 * WITHOUT WARRANTIES OR CONDITIONS OF ANY KIND, either express or implied.
 * See the License for the specific language governing permissions and
 * limitations under the License.
 *
*/

#include <gtest/gtest.h>

#include <ignition/common/Console.hh>
#include <ignition/math/Pose3.hh>
#include <ignition/math/Rand.hh>

#include "ignition/gazebo/components/Factory.hh"
#include "ignition/gazebo/components/Pose.hh"
#include "ignition/gazebo/EntityComponentManager.hh"
#include "ignition/gazebo/config.hh"

using namespace ignition;
using namespace gazebo;
using namespace components;

namespace ignition
{
namespace gazebo
{
inline namespace IGNITION_GAZEBO_VERSION_NAMESPACE {
namespace components
{
using IntComponent = components::Component<int, class IntComponentTag>;
IGN_GAZEBO_REGISTER_COMPONENT("ign_gazebo_components.IntComponent",
    IntComponent)

using UIntComponent = components::Component<int, class IntComponentTag>;
IGN_GAZEBO_REGISTER_COMPONENT("ign_gazebo_components.UIntComponent",
    UIntComponent)

using DoubleComponent = components::Component<double, class DoubleComponentTag>;
IGN_GAZEBO_REGISTER_COMPONENT("ign_gazebo_components.DoubleComponent",
    DoubleComponent)

using StringComponent =
    components::Component<std::string, class StringComponentTag>;
IGN_GAZEBO_REGISTER_COMPONENT("ign_gazebo_components.StringComponent",
    StringComponent)

using BoolComponent = components::Component<bool, class BoolComponentTag>;
IGN_GAZEBO_REGISTER_COMPONENT("ign_gazebo_components.BoolComponent",
    BoolComponent)

using Even = components::Component<components::NoData, class EvenTag>;
IGN_GAZEBO_REGISTER_COMPONENT("ign_gazebo_components.Even", Even)

using Odd = components::Component<components::NoData, class OddTag>;
IGN_GAZEBO_REGISTER_COMPONENT("ign_gazebo_components.Odd", Odd)
}
}
}
}

class EntityCompMgrTest : public EntityComponentManager
{
  public: void RunClearNewlyCreatedEntities()
  {
    this->ClearNewlyCreatedEntities();
  }
  public: void ProcessEntityRemovals()
  {
    this->ProcessRemoveEntityRequests();
  }
  public: void RunSetAllComponentsUnchanged()
  {
    this->SetAllComponentsUnchanged();
  }
  public: void RunClearRemovedComponents()
  {
    this->ClearRemovedComponents();
  }
};

class EntityComponentManagerFixture : public ::testing::TestWithParam<int>
{
  public: void SetUp() override
  {
    common::Console::SetVerbosity(4);
  }
  public: EntityCompMgrTest manager;
};

/////////////////////////////////////////////////
TEST_P(EntityComponentManagerFixture, AdjacentMemorySingleComponentType)
{
  std::vector<components::Pose> poses;
  std::vector<ComponentKey> keys;

  int count = 10;

  Entity entity = manager.CreateEntity();
  EXPECT_EQ(1u, entity);

  // Create the components.
  for (int i = 0; i < count; ++i)
  {
    poses.push_back(components::Pose(math::Pose3d(
          math::Rand::IntNormal(10, 5),
          math::Rand::IntNormal(100, 50),
          math::Rand::IntNormal(-100, 30), 0, 0, 0)));
    keys.push_back(manager.CreateComponent(entity, poses.back()));

    // The component ids should increment by one for each component.
    EXPECT_EQ(keys.back().second, i);
  }

  ASSERT_EQ(count, static_cast<int>(poses.size()));
  ASSERT_EQ(count, static_cast<int>(keys.size()));

  // Check the component values.
  for (int i = 0; i < count; ++i)
  {
    EXPECT_EQ(poses[i], *(manager.Component<components::Pose>(keys[i])));
  }
  {
    uintptr_t poseSize = sizeof(components::Pose);
    const components::Pose *pose = nullptr, *prevPose = nullptr;

    // Check that each component is adjacent in memory
    for (int i = 0; i < count; ++i)
    {
      pose = manager.Component<components::Pose>(keys[i]);
      if (prevPose != nullptr)
      {
        EXPECT_EQ(poseSize, reinterpret_cast<uintptr_t>(pose) -
                            reinterpret_cast<uintptr_t>(prevPose));
      }
      prevPose = pose;
    }
  }
  {
    // Check that the data member of each Component is adjacent in memory
    const math::Pose3d *poseData = nullptr, *prevPoseData = nullptr;
    for (int i = 0; i < count; ++i)
    {
      poseData = &(manager.Component<components::Pose>(keys[i])->Data());
      uintptr_t poseDataSize = sizeof(math::Pose3d) +
        sizeof(components::BaseComponent);
      if (prevPoseData != nullptr)
      {
        EXPECT_EQ(poseDataSize, reinterpret_cast<uintptr_t>(poseData) -
                                reinterpret_cast<uintptr_t>(prevPoseData));
      }
      prevPoseData = poseData;
    }
  }
}

/////////////////////////////////////////////////
TEST_P(EntityComponentManagerFixture, AdjacentMemoryTwoComponentTypes)
{
  std::vector<components::Pose> poses;
  std::vector<IntComponent> ints;
  std::vector<ComponentKey> poseKeys;
  std::vector<ComponentKey> intKeys;

  int count = 100000;

  Entity entity = manager.CreateEntity();
  EXPECT_EQ(1u, entity);

  // Create the components.
  for (int i = 0; i < count; ++i)
  {
    poses.push_back(components::Pose(math::Pose3d(1, 2, 3, 0, 0, 0)));
    ints.push_back(IntComponent(i));

    poseKeys.push_back(manager.CreateComponent(entity, poses.back()));
    intKeys.push_back(manager.CreateComponent(entity, ints.back()));

    // The component ids should increment by one for each component.
    EXPECT_EQ(poseKeys.back().second, i);
    EXPECT_EQ(intKeys.back().second, i);
  }

  ASSERT_EQ(static_cast<size_t>(count), poses.size());
  ASSERT_EQ(static_cast<size_t>(count), ints.size());
  ASSERT_EQ(static_cast<size_t>(count), poseKeys.size());
  ASSERT_EQ(static_cast<size_t>(count), intKeys.size());

  uintptr_t poseSize = sizeof(components::Pose);
  uintptr_t intSize = sizeof(IntComponent);
  const components::Pose *pose = nullptr, *prevPose = nullptr;
  const IntComponent *it = nullptr, *prevIt = nullptr;

  // Check that each component is adjacent in memory
  for (int i = 0; i < count; ++i)
  {
    pose = manager.Component<components::Pose>(poseKeys[i]);
    it = manager.Component<IntComponent>(intKeys[i]);
    if (prevPose != nullptr)
    {
      EXPECT_EQ(poseSize, reinterpret_cast<uintptr_t>(pose) -
          reinterpret_cast<uintptr_t>(prevPose));
    }

    if (prevIt != nullptr)
    {
      EXPECT_EQ(intSize, reinterpret_cast<uintptr_t>(it) -
          reinterpret_cast<uintptr_t>(prevIt));
    }
    prevPose = pose;
    prevIt = it;
  }
}

/////////////////////////////////////////////////
TEST_P(EntityComponentManagerFixture, InvalidComponentType)
{
  ComponentKey key{999, 0};

  // Can't remove component from an nonexistent entity
  EXPECT_FALSE(manager.HasEntity(2));
  EXPECT_FALSE(manager.RemoveComponent(2, key));

  // Can't remove a component that doesn't exist.
  EXPECT_EQ(1u, manager.CreateEntity());
  EXPECT_EQ(2u, manager.CreateEntity());
  EXPECT_TRUE(manager.HasEntity(2));
  EXPECT_FALSE(manager.RemoveComponent(2, key));

  // We should get a nullptr if the component type doesn't exist.
  EXPECT_EQ(nullptr, manager.Component<IntComponent>(key));
}

/////////////////////////////////////////////////
TEST_P(EntityComponentManagerFixture, RemoveComponent)
{
  // Create some entities
  auto eInt = manager.CreateEntity();
  auto eDouble = manager.CreateEntity();
  auto eIntDouble = manager.CreateEntity();
  EXPECT_EQ(3u, manager.EntityCount());

  // Add components and keep their unique ComponentKeys
  auto cIntEInt = manager.CreateComponent<IntComponent>(eInt,
      IntComponent(123));
  auto cDoubleEDouble = manager.CreateComponent<DoubleComponent>(eDouble,
      DoubleComponent(0.123));
  auto cIntEIntDouble = manager.CreateComponent<IntComponent>(eIntDouble,
      IntComponent(456));
  auto cDoubleEIntDouble = manager.CreateComponent<DoubleComponent>(eIntDouble,
      DoubleComponent(0.456));

  // Check entities have the components
  EXPECT_TRUE(manager.EntityHasComponent(eInt, cIntEInt));
  EXPECT_EQ(1u, manager.ComponentTypes(eInt).size());
  EXPECT_EQ(IntComponent::typeId, *manager.ComponentTypes(eInt).begin());

  EXPECT_TRUE(manager.EntityHasComponent(eDouble, cDoubleEDouble));
  EXPECT_EQ(1u, manager.ComponentTypes(eDouble).size());
  EXPECT_EQ(DoubleComponent::typeId, *manager.ComponentTypes(eDouble).begin());

  EXPECT_TRUE(manager.EntityHasComponent(eIntDouble, cIntEIntDouble));
  EXPECT_TRUE(manager.EntityHasComponent(eIntDouble, cDoubleEIntDouble));
  EXPECT_EQ(2u, manager.ComponentTypes(eIntDouble).size());
  auto types = manager.ComponentTypes(eIntDouble);
  EXPECT_NE(types.end(), types.find(IntComponent::typeId));
  EXPECT_NE(types.end(), types.find(DoubleComponent::typeId));

  // Remove component by key
  EXPECT_TRUE(manager.RemoveComponent(eInt, cIntEInt));
  EXPECT_FALSE(manager.EntityHasComponent(eInt, cIntEInt));
  EXPECT_TRUE(manager.ComponentTypes(eInt).empty());

  // Remove component by type id
  auto typeDouble = DoubleComponent::typeId;

  EXPECT_TRUE(manager.RemoveComponent(eDouble, typeDouble));
  EXPECT_FALSE(manager.EntityHasComponent(eDouble, cDoubleEDouble));
  EXPECT_TRUE(manager.ComponentTypes(eDouble).empty());

  // Remove component by type
  EXPECT_TRUE(manager.RemoveComponent<IntComponent>(eIntDouble));
  EXPECT_FALSE(manager.EntityHasComponent(eIntDouble, cIntEIntDouble));
  EXPECT_TRUE(manager.EntityHasComponent(eIntDouble, cDoubleEIntDouble));
  EXPECT_EQ(1u, manager.ComponentTypes(eIntDouble).size());

  EXPECT_TRUE(manager.RemoveComponent<DoubleComponent>(eIntDouble));
  EXPECT_FALSE(manager.EntityHasComponent(eIntDouble, cIntEIntDouble));
  EXPECT_FALSE(manager.EntityHasComponent(eIntDouble, cDoubleEIntDouble));
  EXPECT_EQ(0u, manager.ComponentTypes(eIntDouble).size());
}

/////////////////////////////////////////////////
// Removing a component should guarantee that existing components remain
// adjacent to each other.
TEST_P(EntityComponentManagerFixture, RemoveAdjacent)
{
  std::vector<components::Pose> poses;
  std::vector<ComponentKey> keys;

  Entity entity = manager.CreateEntity();

  int count = 3;

  // Create the components.
  for (int i = 0; i < count; ++i)
  {
    poses.push_back(components::Pose(math::Pose3d(1, 2, 3, 0, 0, 0)));
    keys.push_back(manager.CreateComponent(entity, poses.back()));
    EXPECT_EQ(keys.back().second, i);
  }
  ASSERT_EQ(poses.size(), keys.size());

  uintptr_t poseSize = sizeof(components::Pose);
  const components::Pose *pose = nullptr, *prevPose = nullptr;

  // Check that each component is adjacent in memory
  for (int i = 0; i < count; ++i)
  {
    pose = manager.Component<components::Pose>(keys[i]);
    if (prevPose != nullptr)
    {
      EXPECT_EQ(poseSize, reinterpret_cast<uintptr_t>(pose) -
          reinterpret_cast<uintptr_t>(prevPose));
    }
    prevPose = pose;
  }

  // Remove the middle component.
  EXPECT_TRUE(manager.EntityHasComponent(entity, keys[1]));
  EXPECT_TRUE(manager.RemoveComponent(entity, keys[1]));
  EXPECT_FALSE(manager.EntityHasComponent(entity, keys[1]));

  // Can't remove the component twice.
  EXPECT_FALSE(manager.RemoveComponent(entity, keys[1]));

  // Check that the two remaining components are still adjacent in memory
  const components::Pose *pose1 =
    manager.Component<components::Pose>(keys[0]);
  const components::Pose *pose3 =
    manager.Component<components::Pose>(keys[2]);
  EXPECT_EQ(poseSize,
      reinterpret_cast<uintptr_t>(pose3) - reinterpret_cast<uintptr_t>(pose1));
}

/////////////////////////////////////////////////
// Removing a component should guarantee that existing components remain
// adjacent to each other, and addition of a new component is adjacent to
// the last element.
TEST_P(EntityComponentManagerFixture, RemoveAddAdjacent)
{
  Entity entity = manager.CreateEntity();

  std::vector<ComponentKey> keys;

  keys.push_back(manager.CreateComponent(entity,
        components::Pose(math::Pose3d(1, 2, 3, 0, 0, 0))));
  keys.push_back(manager.CreateComponent(entity,
        components::Pose(math::Pose3d(3, 1, 2, 0, 0, 0))));
  keys.push_back(manager.CreateComponent(entity,
        components::Pose(math::Pose3d(0, 10, 20, 0, 0, 0))));

  uintptr_t poseSize = sizeof(components::Pose);

  // Remove the middle component.
  EXPECT_TRUE(manager.RemoveComponent(entity, keys[1]));

  // Add two more new component
  keys.push_back(manager.CreateComponent(entity,
        components::Pose(math::Pose3d(101, 51, 520, 0, 0, 0))));

  keys.push_back(manager.CreateComponent(entity,
        components::Pose(math::Pose3d(1010, 81, 821, 0, 0, 0))));

  // Check that the components are all adjacent in memory
  const components::Pose *pose1 =
    manager.Component<components::Pose>(keys[0]);
  const components::Pose *pose2 =
    manager.Component<components::Pose>(keys[2]);
  const components::Pose *pose3 =
    manager.Component<components::Pose>(keys[3]);
  const components::Pose *pose4 =
    manager.Component<components::Pose>(keys[4]);

  EXPECT_EQ(poseSize,
      reinterpret_cast<uintptr_t>(pose2) - reinterpret_cast<uintptr_t>(pose1));

  EXPECT_EQ(poseSize,
      reinterpret_cast<uintptr_t>(pose3) - reinterpret_cast<uintptr_t>(pose2));

  EXPECT_EQ(poseSize,
      reinterpret_cast<uintptr_t>(pose4) - reinterpret_cast<uintptr_t>(pose3));

  // Check the values of the components.
  EXPECT_EQ(components::Pose(math::Pose3d(1, 2, 3, 0, 0, 0)), *pose1);
  EXPECT_EQ(components::Pose(math::Pose3d(0, 10, 20, 0, 0, 0)), *pose2);
  EXPECT_EQ(components::Pose(math::Pose3d(101, 51, 520, 0, 0, 0)), *pose3);
  EXPECT_EQ(components::Pose(math::Pose3d(1010, 81, 821, 0, 0, 0)), *pose4);
}

/////////////////////////////////////////////////
TEST_P(EntityComponentManagerFixture, EntitiesAndComponents)
{
  EXPECT_EQ(0u, manager.EntityCount());

  // Create a few entities
  Entity entity = manager.CreateEntity();
  Entity entity2 = manager.CreateEntity();
  manager.CreateEntity();
  EXPECT_EQ(3u, manager.EntityCount());

  // Add a component to an entity
  ComponentKey cKey =  manager.CreateComponent<IntComponent>(entity,
      IntComponent(123));

  EXPECT_TRUE(manager.HasComponentType(IntComponent::typeId));
  EXPECT_TRUE(manager.EntityHasComponent(entity, cKey));
  EXPECT_TRUE(manager.EntityHasComponentType(entity, IntComponent::typeId));
  EXPECT_FALSE(manager.EntityHasComponentType(entity, DoubleComponent::typeId));
  EXPECT_FALSE(manager.EntityHasComponentType(entity2, IntComponent::typeId));

  // Remove all entities
  manager.RequestRemoveEntities();
  EXPECT_EQ(3u, manager.EntityCount());
  EXPECT_TRUE(manager.HasEntitiesMarkedForRemoval());
  manager.ProcessEntityRemovals();

  EXPECT_EQ(0u, manager.EntityCount());
  EXPECT_FALSE(manager.HasEntity(entity));
  EXPECT_FALSE(manager.HasEntity(entity2));
  EXPECT_FALSE(manager.EntityHasComponent(entity, cKey));
  EXPECT_FALSE(manager.EntityHasComponentType(entity, IntComponent::typeId));

  // The type itself still exists
  EXPECT_TRUE(manager.HasComponentType(IntComponent::typeId));
}

/////////////////////////////////////////////////
TEST_P(EntityComponentManagerFixture, ComponentValues)
{
  // Create some entities
  Entity eInt = manager.CreateEntity();
  Entity eDouble = manager.CreateEntity();
  Entity eIntDouble = manager.CreateEntity();
  EXPECT_EQ(3u, manager.EntityCount());

  // Add components of different types to each entity
  manager.CreateComponent<IntComponent>(eInt, IntComponent(123));
  manager.CreateComponent<DoubleComponent>(eDouble, DoubleComponent(0.123));
  manager.CreateComponent<IntComponent>(eIntDouble, IntComponent(456));
  manager.CreateComponent<DoubleComponent>(eIntDouble, DoubleComponent(0.456));

  // Get component values
  {
    const auto *value = manager.Component<IntComponent>(eInt);
    ASSERT_NE(nullptr, value);
    EXPECT_EQ(123, value->Data());
  }

  {
    const auto *value = manager.Component<DoubleComponent>(eDouble);
    ASSERT_NE(nullptr, value);
    EXPECT_DOUBLE_EQ(0.123, value->Data());
  }

  {
    const auto *value = manager.Component<IntComponent>(eIntDouble);
    ASSERT_NE(nullptr, value);
    EXPECT_EQ(456, value->Data());
  }

  {
    const auto *value = manager.Component<DoubleComponent>(eIntDouble);
    ASSERT_NE(nullptr, value);
    EXPECT_DOUBLE_EQ(0.456, value->Data());
  }

  // Failure cases
  {
    const auto *value = manager.Component<IntComponent>(eDouble);
    ASSERT_EQ(nullptr, value);
  }

  {
    const auto *value = manager.Component<DoubleComponent>(eInt);
    ASSERT_EQ(nullptr, value);
  }

  {
    const auto *value = manager.Component<IntComponent>(999);
    ASSERT_EQ(nullptr, value);
  }

  {
    const auto *value = manager.Component<DoubleComponent>(999);
    ASSERT_EQ(nullptr, value);
  }
}

//////////////////////////////////////////////////
TEST_P(EntityComponentManagerFixture, RebuildViews)
{
  // Create some entities
  Entity eInt = manager.CreateEntity();
  Entity eDouble = manager.CreateEntity();
  Entity eIntDouble = manager.CreateEntity();
  EXPECT_EQ(3u, manager.EntityCount());

  // Add components of different types to each entity
  manager.CreateComponent<IntComponent>(eInt, IntComponent(123));
  manager.CreateComponent<DoubleComponent>(eDouble, DoubleComponent(0.123));
  manager.CreateComponent<IntComponent>(eIntDouble, IntComponent(456));
  manager.CreateComponent<DoubleComponent>(eIntDouble, DoubleComponent(0.456));

  // The first iteration of this loop builds views. At the end, views are
  // rebuilt. The second iteration should return the same values as the
  // first iteration.
  for (int i = 0; i < 2; ++i)
  {
    int count = 0;
    // The first call to each will create a view.
    manager.Each<IntComponent> ([&](const Entity &_entity,
          const IntComponent *_value)->bool
        {
          EXPECT_NE(nullptr, _value);
          if (_entity == eInt)
          {
            EXPECT_EQ(123, _value->Data());
          }
          if (_entity == eIntDouble)
          {
            EXPECT_EQ(456, _value->Data());
          }
          ++count;
          return true;
        });
    EXPECT_EQ(2, count);

    count = 0;
    manager.Each<DoubleComponent> ([&](const Entity &_entity,
          const DoubleComponent *_value)->bool
        {
          EXPECT_NE(nullptr, _value);
          if (_entity == eDouble)
          {
            EXPECT_DOUBLE_EQ(0.123, _value->Data());
          }
          if (_entity == eIntDouble)
          {
            EXPECT_DOUBLE_EQ(0.456, _value->Data());
          }
          ++count;
          return true;
        });
    EXPECT_EQ(2, count);

    // Rebuild the view.
    manager.RebuildViews();
  }
}

//////////////////////////////////////////////////
TEST_P(EntityComponentManagerFixture, ViewsAddComponents)
{
  // Create some entities
  Entity eInt = manager.CreateEntity();
  Entity eDouble = manager.CreateEntity();
  Entity eIntDouble = manager.CreateEntity();
  EXPECT_EQ(3u, manager.EntityCount());

  // Add components of different types to each entity
  manager.CreateComponent<IntComponent>(eInt, IntComponent(123));
  manager.CreateComponent<DoubleComponent>(eDouble, DoubleComponent(0.123));
  manager.CreateComponent<IntComponent>(eIntDouble, IntComponent(456));
  manager.CreateComponent<DoubleComponent>(eIntDouble, DoubleComponent(0.456));

  for (int i = 0; i < 2; ++i)
  {
    int count = 0;
    manager.Each<IntComponent> ([&](const Entity &_entity,
          const IntComponent *_value)->bool
        {
          EXPECT_NE(nullptr, _value);
          if (_entity == eInt)
          {
            EXPECT_EQ(123, _value->Data());
          }
          if (_entity == eIntDouble)
          {
            EXPECT_EQ(456, _value->Data());
          }
          ++count;
          return true;
        });
    EXPECT_EQ(2, count);

    count = 0;
    manager.Each<DoubleComponent> ([&](const Entity &_entity,
          const DoubleComponent *_value)->bool
        {
          EXPECT_NE(nullptr, _value);
          if (_entity == eInt)
          {
            EXPECT_DOUBLE_EQ(12.123, _value->Data());
          }
          if (_entity == eDouble)
          {
            EXPECT_DOUBLE_EQ(0.123, _value->Data());
          }
          if (_entity == eIntDouble)
          {
            EXPECT_DOUBLE_EQ(0.456, _value->Data());
          }
          ++count;
          return true;
        });
    if (i == 0)
      EXPECT_EQ(2, count);
    else
      EXPECT_EQ(3, count);

    manager.CreateComponent<DoubleComponent>(eInt, DoubleComponent(12.123));
  }
}

//////////////////////////////////////////////////
TEST_P(EntityComponentManagerFixture, ViewsRemoveComponents)
{
  // Create some entities
  Entity eInt = manager.CreateEntity();
  Entity eDouble = manager.CreateEntity();
  Entity eIntDouble = manager.CreateEntity();
  EXPECT_EQ(3u, manager.EntityCount());

  // Add components of different types to each entity
  manager.CreateComponent<IntComponent>(eInt, IntComponent(123));
  manager.CreateComponent<DoubleComponent>(eDouble, DoubleComponent(0.123));
  manager.CreateComponent<IntComponent>(eIntDouble, IntComponent(456));
  auto compToRemove = manager.CreateComponent<DoubleComponent>(eIntDouble,
      DoubleComponent(0.456));

  for (int i = 0; i < 2; ++i)
  {
    int count = 0;
    manager.Each<IntComponent> ([&](const Entity &_entity,
          const IntComponent *_value)->bool
        {
          EXPECT_NE(nullptr, _value);
          if (_entity == eInt)
          {
            EXPECT_EQ(123, _value->Data());
          }
          if (_entity == eIntDouble)
          {
            EXPECT_EQ(456, _value->Data());
          }
          ++count;
          return true;
        });
    EXPECT_EQ(2, count);

    count = 0;
    manager.Each<DoubleComponent> ([&](const Entity &_entity,
          const DoubleComponent *_value)->bool
        {
          EXPECT_NE(nullptr, _value);
          if (_entity == eInt)
          {
            EXPECT_DOUBLE_EQ(12.123, _value->Data());
          }
          if (_entity == eDouble)
          {
            EXPECT_DOUBLE_EQ(0.123, _value->Data());
          }
          if (_entity == eIntDouble)
          {
            EXPECT_DOUBLE_EQ(0.456, _value->Data());
          }
          ++count;
          return true;
        });
    if (i == 0)
      EXPECT_EQ(2, count);
    else
      EXPECT_EQ(1, count);

    if (i == 0)
    {
      EXPECT_TRUE(manager.RemoveComponent(eIntDouble, compToRemove));
    }
  }
}

//////////////////////////////////////////////////
TEST_P(EntityComponentManagerFixture, ViewsAddEntity)
{
  // Create some entities
  Entity eInt = manager.CreateEntity();
  Entity eDouble = manager.CreateEntity();
  Entity eIntDouble = manager.CreateEntity();
  EXPECT_EQ(3u, manager.EntityCount());

  // Add components of different types to each entity
  manager.CreateComponent<IntComponent>(eInt, IntComponent(123));
  manager.CreateComponent<DoubleComponent>(eDouble, DoubleComponent(0.123));
  manager.CreateComponent<IntComponent>(eIntDouble, IntComponent(456));
  manager.CreateComponent<DoubleComponent>(eIntDouble, DoubleComponent(0.456));

  Entity newEntity;

  for (int i = 0; i < 2; ++i)
  {
    int count = 0;
    manager.Each<IntComponent> ([&](const Entity &_entity,
          const IntComponent *_value)->bool
        {
          EXPECT_NE(nullptr, _value);
          if (_entity == eInt)
          {
            EXPECT_EQ(123, _value->Data());
          }
          else if (_entity == eIntDouble)
          {
            EXPECT_EQ(456, _value->Data());
          }
          else if (_entity == newEntity)
          {
            EXPECT_EQ(789, _value->Data());
          }
          else
          {
            // This used to be a FAIL() call, however we can't use FAIL
            // inside a function that has a return value.
            EXPECT_TRUE(false);
          }
          ++count;
          return true;
        });
    if (i == 0)
      EXPECT_EQ(2, count);
    else
      EXPECT_EQ(3, count);

    count = 0;
    manager.Each<DoubleComponent> ([&](const Entity &_entity,
          const DoubleComponent *_value)->bool
        {
          EXPECT_NE(nullptr, _value);
          if (_entity == eDouble)
          {
            EXPECT_DOUBLE_EQ(0.123, _value->Data());
          }
          else if (_entity == eIntDouble)
          {
            EXPECT_DOUBLE_EQ(0.456, _value->Data());
          }
          else
          {
            // This used to be a FAIL() call, however we can't use FAIL
            // inside a function that has a return value.
            EXPECT_TRUE(false);
          }
          ++count;
          return true;
        });
    EXPECT_EQ(2, count);

    newEntity = manager.CreateEntity();
    manager.CreateComponent<IntComponent>(newEntity, IntComponent(789));
  }
}

//////////////////////////////////////////////////
TEST_P(EntityComponentManagerFixture, ViewsRemoveEntities)
{
  // Create some entities
  Entity eInt = manager.CreateEntity();
  Entity eDouble = manager.CreateEntity();
  Entity eIntDouble = manager.CreateEntity();
  EXPECT_EQ(3u, manager.EntityCount());

  // Add components of different types to each entity
  manager.CreateComponent<IntComponent>(eInt, IntComponent(123));
  manager.CreateComponent<DoubleComponent>(eDouble, DoubleComponent(0.123));
  manager.CreateComponent<IntComponent>(eIntDouble, IntComponent(456));
  manager.CreateComponent<DoubleComponent>(eIntDouble, DoubleComponent(0.456));

  for (int i = 0; i < 2; ++i)
  {
    int count = 0;
    manager.Each<IntComponent> ([&](const Entity &_entity,
          const IntComponent *_value)->bool
        {
          EXPECT_NE(nullptr, _value);
          if (_entity == eInt)
          {
            EXPECT_EQ(123, _value->Data());
          }
          if (_entity == eIntDouble)
          {
            EXPECT_EQ(456, _value->Data());
          }
          ++count;
          return true;
        });
    if (i == 0)
      EXPECT_EQ(2, count);
    else
      EXPECT_EQ(0, count);

    count = 0;
    manager.Each<DoubleComponent> ([&](const Entity &_entity,
          const DoubleComponent *_value)->bool
        {
          EXPECT_NE(nullptr, _value);
          if (_entity == eInt)
          {
            EXPECT_DOUBLE_EQ(12.123, _value->Data());
          }
          if (_entity == eDouble)
          {
            EXPECT_DOUBLE_EQ(0.123, _value->Data());
          }
          if (_entity == eIntDouble)
          {
            EXPECT_DOUBLE_EQ(0.456, _value->Data());
          }
          ++count;
          return true;
        });
    if (i == 0)
      EXPECT_EQ(2, count);
    else
      EXPECT_EQ(0, count);

    manager.RequestRemoveEntities();
    manager.ProcessEntityRemovals();
  }
}

//////////////////////////////////////////////////
TEST_P(EntityComponentManagerFixture, RemoveEntity)
{
  // Create some entities
  auto e1 = manager.CreateEntity();
  EXPECT_EQ(1u, e1);
  EXPECT_TRUE(manager.HasEntity(e1));

  auto e2 = manager.CreateEntity();
  EXPECT_EQ(2u, e2);
  EXPECT_TRUE(manager.HasEntity(e2));

  auto e3 = manager.CreateEntity();
  EXPECT_EQ(3u, e3);
  EXPECT_TRUE(manager.HasEntity(e3));

  EXPECT_EQ(3u, manager.EntityCount());

  // Delete an Entity
  manager.RequestRemoveEntity(e2);
  EXPECT_EQ(3u, manager.EntityCount());
  EXPECT_TRUE(manager.HasEntitiesMarkedForRemoval());
  manager.ProcessEntityRemovals();
  EXPECT_FALSE(manager.HasEntitiesMarkedForRemoval());
  EXPECT_EQ(2u, manager.EntityCount());
  EXPECT_FALSE(manager.HasEntity(e2));

  // Creating an new entity shouldn't reuse the previously deleted entity.
  auto e4 = manager.CreateEntity();
  EXPECT_EQ(4u, e4);
  EXPECT_EQ(3u, manager.EntityCount());

  // Can not delete an invalid entity, but it shows up as marked for removal.
  manager.RequestRemoveEntity(6);
  EXPECT_EQ(3u, manager.EntityCount());
  EXPECT_TRUE(manager.HasEntitiesMarkedForRemoval());
  manager.ProcessEntityRemovals();
  EXPECT_EQ(3u, manager.EntityCount());

  // Delete another
  manager.RequestRemoveEntity(1);
  EXPECT_EQ(3u, manager.EntityCount());
  EXPECT_TRUE(manager.HasEntitiesMarkedForRemoval());
  manager.ProcessEntityRemovals();
  EXPECT_EQ(2u, manager.EntityCount());

  // Delete another
  manager.RequestRemoveEntity(3);
  EXPECT_EQ(2u, manager.EntityCount());
  EXPECT_TRUE(manager.HasEntitiesMarkedForRemoval());
  manager.ProcessEntityRemovals();
  EXPECT_EQ(1u, manager.EntityCount());

  // Delete last
  manager.RequestRemoveEntity(4);
  EXPECT_EQ(1u, manager.EntityCount());
  EXPECT_TRUE(manager.HasEntitiesMarkedForRemoval());
  manager.ProcessEntityRemovals();
  EXPECT_EQ(0u, manager.EntityCount());
}

//////////////////////////////////////////////////
TEST_P(EntityComponentManagerFixture, ViewsRemoveEntity)
{
  // Create some entities
  Entity eInt = manager.CreateEntity();
  Entity eDouble = manager.CreateEntity();
  Entity eIntDouble = manager.CreateEntity();
  EXPECT_EQ(3u, manager.EntityCount());

  // Add components of different types to each entity
  manager.CreateComponent<IntComponent>(eInt, IntComponent(123));
  manager.CreateComponent<DoubleComponent>(eDouble, DoubleComponent(0.123));
  manager.CreateComponent<IntComponent>(eIntDouble, IntComponent(456));
  manager.CreateComponent<DoubleComponent>(eIntDouble, DoubleComponent(0.456));

  int count = 0;
  manager.Each<IntComponent> ([&](const Entity &_entity,
        const IntComponent *_value)->bool
      {
        EXPECT_NE(nullptr, _value);
        if (_entity == eInt)
        {
          EXPECT_EQ(123, _value->Data());
        }
        if (_entity == eIntDouble)
        {
          EXPECT_EQ(456, _value->Data());
        }
        ++count;
        return true;
      });
  EXPECT_EQ(2, count);

  // Remove an entity.
  manager.RequestRemoveEntity(eIntDouble);
  manager.ProcessEntityRemovals();

  count = 0;
  manager.Each<IntComponent> ([&](const Entity &_entity,
        const IntComponent *_value)->bool
      {
        EXPECT_NE(nullptr, _value);
        EXPECT_NE(eIntDouble, _entity);
        if (_entity == eInt)
        {
          EXPECT_EQ(123, _value->Data());
        }
        ++count;
        return true;
      });
  EXPECT_EQ(1, count);
}

//////////////////////////////////////////////////
/// \brief Helper function to count the number of "new" entities
template<typename ...Ts>
int newCount(EntityCompMgrTest &_manager)
{
  int count = 0;
  _manager.EachNew<Ts...>(
      [&](const Entity &, Ts *... _values) -> bool
      {
        ++count;
        // can always cast to const void *
        auto valSet = std::set<const void *>{_values...};
        for (auto value : valSet )
          EXPECT_NE(nullptr, value);

        return true;
      });

  // get a const ref to test the const version of EachNew
  const EntityCompMgrTest &managerConst = _manager;

  count = 0;
  managerConst.EachNew<Ts ...>(
      [&](const Entity &, const Ts *... _values) -> bool
      {
        ++count;
        // can always cast to const void *
        auto valSet = std::set<const void *>{_values...};
        for (auto value : valSet )
          EXPECT_NE(nullptr, value);
        return true;
      });
  return count;
}

//////////////////////////////////////////////////
/// \brief Helper function to count the number of "removed" entities
template<typename ...Ts>
int removedCount(EntityCompMgrTest &_manager)
{
  int count = 0;
  _manager.EachRemoved<Ts ...>(
      [&](const Entity &, const Ts *... _values) -> bool
      {
        ++count;
        auto valSet = std::set<const void *>{_values...};
        for (auto value : valSet )
          EXPECT_NE(nullptr, value);
        return true;
      });
  return count;
}

//////////////////////////////////////////////////
/// \brief Helper function to count the number of entities returned by an Each
/// call
template<typename ...Ts>
int eachCount(EntityCompMgrTest &_manager)
{
  int count = 0;
  _manager.Each<Ts ...>(
      [&](const Entity &, const Ts *... _values) -> bool
      {
        ++count;
        auto valSet = std::set<const void *>{_values...};
        for (auto value : valSet )
          EXPECT_NE(nullptr, value);
        return true;
      });
  return count;
}

//////////////////////////////////////////////////
TEST_P(EntityComponentManagerFixture, EachNewBasic)
{
  // Create entities
  Entity e1 = manager.CreateEntity();
  Entity e2 = manager.CreateEntity();
  EXPECT_EQ(2u, manager.EntityCount());

  // Add components to each entity
  manager.CreateComponent<IntComponent>(e1, IntComponent(123));
  manager.CreateComponent<IntComponent>(e2, IntComponent(456));

  EXPECT_EQ(2, newCount<IntComponent>(manager));
  EXPECT_TRUE(manager.HasNewEntities());

  // This would normally be done after each simulation step after systems are
  // updated
  manager.RunClearNewlyCreatedEntities();
  EXPECT_EQ(0, newCount<IntComponent>(manager));
  EXPECT_FALSE(manager.HasNewEntities());
}

//////////////////////////////////////////////////
TEST_P(EntityComponentManagerFixture, EachNewAfterRemoveComponent)
{
  // Create entities
  Entity e1 = manager.CreateEntity();
  auto comp1 = manager.CreateComponent<IntComponent>(e1, IntComponent(123));
  manager.CreateComponent<DoubleComponent>(e1, DoubleComponent(0.0));

  EXPECT_EQ(1, newCount<IntComponent>(manager));

  manager.RemoveComponent(e1, comp1);
  EXPECT_EQ(1, newCount<DoubleComponent>(manager));

  manager.RunClearNewlyCreatedEntities();
  EXPECT_EQ(0, newCount<DoubleComponent>(manager));
}

//////////////////////////////////////////////////
TEST_P(EntityComponentManagerFixture, EachNewRemoveComponentFromRemoveEntity)
{
  // Create entities
  Entity e1 = manager.CreateEntity();
  manager.CreateComponent<IntComponent>(e1, IntComponent(123));
  manager.RunClearNewlyCreatedEntities();
  // Nothing new after cleared
  EXPECT_EQ(0, newCount<IntComponent>(manager));

  Entity e2 = manager.CreateEntity();
  manager.CreateComponent<IntComponent>(e2, IntComponent(456));
  EXPECT_EQ(1, newCount<IntComponent>(manager));
  // Check if this true after RebuildViews
  manager.RebuildViews();
  EXPECT_EQ(1, newCount<IntComponent>(manager));
}

//////////////////////////////////////////////////
TEST_P(EntityComponentManagerFixture, EachNewAddComponentToExistingEntity)
{
  // Create entities
  Entity e1 = manager.CreateEntity();
  Entity e2 = manager.CreateEntity();
  manager.CreateComponent<IntComponent>(e1, IntComponent(123));
  manager.CreateComponent<IntComponent>(e2, IntComponent(456));
  manager.RunClearNewlyCreatedEntities();
  // Nothing new after cleared
  EXPECT_EQ(0, newCount<IntComponent>(manager));

  // Create a new entity
  Entity e3 = manager.CreateEntity();
  manager.CreateComponent<IntComponent>(e3, IntComponent(789));
  // Add a new component to existing entities
  manager.CreateComponent<DoubleComponent>(e1, DoubleComponent(0.0));
  manager.CreateComponent<DoubleComponent>(e2, DoubleComponent(2.0));

  // e1 and e2 have a new double component, but they are not considered new
  // entities
  EXPECT_EQ(0, (newCount<IntComponent, DoubleComponent>(manager)));
  // Only e3 is considered new
  EXPECT_EQ(1, newCount<IntComponent>(manager));
}

////////////////////////////////////////////////
TEST_P(EntityComponentManagerFixture, EachRemoveBasic)
{
  // Create an entities
  Entity e1 = manager.CreateEntity();
  Entity e2 = manager.CreateEntity();
  EXPECT_EQ(2u, manager.EntityCount());

  // Add components to each entity
  manager.CreateComponent<IntComponent>(e1, IntComponent(123));
  manager.CreateComponent<IntComponent>(e2, IntComponent(456));

  // Remove an entity.
  manager.RequestRemoveEntity(e1);
  EXPECT_EQ(1, removedCount<IntComponent>(manager));
  manager.RequestRemoveEntity(e2);
  EXPECT_EQ(2, removedCount<IntComponent>(manager));

  // This would normally be done after each simulation step after systems are
  // updated
  EXPECT_TRUE(manager.HasNewEntities());
  manager.RunClearNewlyCreatedEntities();
  EXPECT_FALSE(manager.HasNewEntities());
  // But it shouldn't affect removed entities
  EXPECT_EQ(2, removedCount<IntComponent>(manager));

  manager.ProcessEntityRemovals();
  EXPECT_EQ(0, removedCount<IntComponent>(manager));
}

////////////////////////////////////////////////
TEST_P(EntityComponentManagerFixture, EachRemoveAlreadyRemove)
{
  // Create an entities
  Entity e1 = manager.CreateEntity();
  Entity e2 = manager.CreateEntity();
  EXPECT_EQ(2u, manager.EntityCount());

  // Add components to each entity
  manager.CreateComponent<IntComponent>(e1, IntComponent(123));
  manager.CreateComponent<IntComponent>(e2, IntComponent(456));
  manager.RequestRemoveEntity(e2);

  manager.ProcessEntityRemovals();

  // try erasing an already removed entity
  manager.RequestRemoveEntity(e2);
  EXPECT_EQ(0, removedCount<IntComponent>(manager));
}

////////////////////////////////////////////////
TEST_P(EntityComponentManagerFixture, EachRemoveAfterRebuild)
{
  // Test after rebuild
  Entity e1 = manager.CreateEntity();
  EXPECT_EQ(1u, manager.EntityCount());

  manager.CreateComponent<IntComponent>(e1, IntComponent(123));
  EXPECT_EQ(1, newCount<IntComponent>(manager));
  manager.RunClearNewlyCreatedEntities();

  manager.RequestRemoveEntity(e1);
  EXPECT_EQ(1, removedCount<IntComponent>(manager));

  manager.RebuildViews();
  EXPECT_EQ(1, removedCount<IntComponent>(manager));
}

////////////////////////////////////////////////
TEST_P(EntityComponentManagerFixture, EachRemoveAddComponentToRemoveEntity)
{
  Entity e1 = manager.CreateEntity();
  manager.CreateComponent<IntComponent>(e1, IntComponent(123));
  manager.RunClearNewlyCreatedEntities();
  manager.RequestRemoveEntity(e1);

  // Add a new component to an removed entity. This should be possible since the
  // entity is only scheduled to be removed.
  manager.CreateComponent<DoubleComponent>(e1, DoubleComponent(0.0));
  EXPECT_EQ(1, removedCount<IntComponent>(manager));
  EXPECT_EQ(1, (removedCount<IntComponent, DoubleComponent>(manager)));
}

////////////////////////////////////////////////
TEST_P(EntityComponentManagerFixture, EachRemoveAllRemove)
{
  // Test when all entities are removed
  Entity e1 = manager.CreateEntity();
  Entity e2 = manager.CreateEntity();
  manager.CreateComponent<IntComponent>(e1, IntComponent(123));
  manager.CreateComponent<IntComponent>(e2, IntComponent(456));
  EXPECT_EQ(2u, manager.EntityCount());

  manager.RequestRemoveEntities();
  EXPECT_EQ(2, removedCount<IntComponent>(manager));

  manager.ProcessEntityRemovals();
  EXPECT_EQ(0, removedCount<IntComponent>(manager));
}

////////////////////////////////////////////////
TEST_P(EntityComponentManagerFixture, EachNewEachRemove)
{
  // Test EachNew and EachRemove together
  Entity e1 = manager.CreateEntity();
  Entity e2 = manager.CreateEntity();
  manager.CreateComponent<IntComponent>(e1, IntComponent(123));
  manager.CreateComponent<IntComponent>(e2, IntComponent(456));
  EXPECT_EQ(2u, manager.EntityCount());

  EXPECT_EQ(2, newCount<IntComponent>(manager));
  EXPECT_EQ(0, removedCount<IntComponent>(manager));

  // Remove an entity.
  manager.RequestRemoveEntity(e1);
  // An entity can be considered new even if there is a request to remove it.
  EXPECT_EQ(2, newCount<IntComponent>(manager));
  EXPECT_EQ(1, removedCount<IntComponent>(manager));

  // ProcessEntityRemovals and ClearNewlyCreatedEntities would be called
  // together after a simulation step
  manager.RunClearNewlyCreatedEntities();
  manager.ProcessEntityRemovals();

  EXPECT_EQ(0, newCount<IntComponent>(manager));
  EXPECT_EQ(0, removedCount<IntComponent>(manager));
}

////////////////////////////////////////////////
TEST_P(EntityComponentManagerFixture, EachGetsNewOldRemove)
{
  // Test that an Each call gets new, old, and removed entities
  Entity e1 = manager.CreateEntity();
  Entity e2 = manager.CreateEntity();
  manager.CreateComponent<IntComponent>(e1, IntComponent(123));
  manager.CreateComponent<IntComponent>(e2, IntComponent(456));
  EXPECT_EQ(2u, manager.EntityCount());

  EXPECT_EQ(2, eachCount<IntComponent>(manager));
  EXPECT_EQ(2, newCount<IntComponent>(manager));
  EXPECT_EQ(0, removedCount<IntComponent>(manager));

  // Remove an entity.
  manager.RequestRemoveEntity(e1);
  // Each gets entities that removed
  EXPECT_EQ(2, eachCount<IntComponent>(manager));
  // An entity can be considered new even if there is a request to remove it.
  EXPECT_EQ(2, newCount<IntComponent>(manager));
  EXPECT_EQ(1, removedCount<IntComponent>(manager));

  // ProcessEntityRemovals and ClearNewlyCreatedEntities would be called
  // together after a simulation step
  manager.RunClearNewlyCreatedEntities();
  manager.ProcessEntityRemovals();

  // One entity is removed, one left
  EXPECT_EQ(1, eachCount<IntComponent>(manager));
  EXPECT_EQ(0, newCount<IntComponent>(manager));
  EXPECT_EQ(0, removedCount<IntComponent>(manager));
}

//////////////////////////////////////////////////
TEST_P(EntityComponentManagerFixture, EntityByComponents)
{
  // Create some entities
  Entity eInt = manager.CreateEntity();
  Entity eUint = manager.CreateEntity();
  Entity eIntUint = manager.CreateEntity();
  EXPECT_EQ(3u, manager.EntityCount());

  // Add components of different types to each entity
  manager.CreateComponent<IntComponent>(eInt, IntComponent(-123));
  manager.CreateComponent<StringComponent>(eInt, StringComponent("int"));

  manager.CreateComponent<UIntComponent>(eUint, UIntComponent(456u));
  manager.CreateComponent<StringComponent>(eUint, StringComponent("uint"));

  manager.CreateComponent<IntComponent>(eIntUint, IntComponent(789));
  manager.CreateComponent<UIntComponent>(eIntUint, UIntComponent(789u));
  manager.CreateComponent<StringComponent>(eIntUint,
      StringComponent("int-uint"));

  // Get entities by the value of their components
  EXPECT_EQ(eInt, manager.EntityByComponents(IntComponent(-123)));
  EXPECT_EQ(eInt, manager.EntityByComponents(StringComponent("int")));
  EXPECT_EQ(eInt, manager.EntityByComponents(StringComponent("int"),
      IntComponent(-123)));

  EXPECT_EQ(eUint, manager.EntityByComponents(UIntComponent(456u)));
  EXPECT_EQ(eUint, manager.EntityByComponents(StringComponent("uint")));
  EXPECT_EQ(eUint, manager.EntityByComponents(StringComponent("uint"),
      UIntComponent(456u)));

  EXPECT_EQ(eIntUint, manager.EntityByComponents(IntComponent(789)));
  EXPECT_EQ(eIntUint, manager.EntityByComponents(UIntComponent(789u)));
  EXPECT_EQ(eIntUint, manager.EntityByComponents(StringComponent("int-uint")));
  EXPECT_EQ(eIntUint, manager.EntityByComponents(IntComponent(789),
      UIntComponent(789u)));
  EXPECT_EQ(eIntUint, manager.EntityByComponents(StringComponent("int-uint"),
      IntComponent(789), UIntComponent(789u)));

  EXPECT_EQ(kNullEntity, manager.EntityByComponents(IntComponent(123456)));
  EXPECT_EQ(kNullEntity, manager.EntityByComponents(UIntComponent(123u)));
  EXPECT_EQ(kNullEntity, manager.EntityByComponents(BoolComponent(true)));
  EXPECT_EQ(kNullEntity, manager.EntityByComponents(StringComponent("123456")));
  EXPECT_EQ(kNullEntity, manager.EntityByComponents(StringComponent("int"),
      UIntComponent(456u)));
  EXPECT_EQ(kNullEntity, manager.EntityByComponents(UIntComponent(456u),
      UIntComponent(789u)));
  EXPECT_EQ(kNullEntity, manager.EntityByComponents(IntComponent(-123),
      UIntComponent(456u)));

  // Multiple entities
  Entity eInt2 = manager.CreateEntity();
  EXPECT_EQ(4u, manager.EntityCount());

  manager.CreateComponent<IntComponent>(eInt2, IntComponent(-123));
  manager.CreateComponent<StringComponent>(eInt2, StringComponent("int2"));

  auto entities = manager.EntitiesByComponents(IntComponent(-123));
  EXPECT_EQ(2u, entities.size());

  entities = manager.EntitiesByComponents(StringComponent("int2"));
  EXPECT_EQ(1u, entities.size());
}

/////////////////////////////////////////////////
TEST_P(EntityComponentManagerFixture, EntityGraph)
{
  EXPECT_EQ(0u, manager.EntityCount());

  /*
   *        1
   *      /   \
   *     2     3
   *  / / \ \
   * 4 5   6 7
   */

  // Create a few entities
  auto e1 = manager.CreateEntity();
  auto e2 = manager.CreateEntity();
  auto e3 = manager.CreateEntity();
  auto e4 = manager.CreateEntity();
  auto e5 = manager.CreateEntity();
  auto e6 = manager.CreateEntity();
  auto e7 = manager.CreateEntity();
  EXPECT_EQ(7u, manager.EntityCount());

  // Set parents
  EXPECT_TRUE(manager.SetParentEntity(e2, e1));
  EXPECT_TRUE(manager.SetParentEntity(e3, e1));
  EXPECT_TRUE(manager.SetParentEntity(e4, e2));
  EXPECT_TRUE(manager.SetParentEntity(e5, e2));
  EXPECT_TRUE(manager.SetParentEntity(e6, e2));
  EXPECT_TRUE(manager.SetParentEntity(e7, e2));

  EXPECT_FALSE(manager.SetParentEntity(e1, gazebo::Entity(1000)));
  EXPECT_FALSE(manager.SetParentEntity(gazebo::Entity(1000), e1));

  // Check their parents
  EXPECT_EQ(gazebo::kNullEntity, manager.ParentEntity(e1));
  EXPECT_EQ(e1, manager.ParentEntity(e2));
  EXPECT_EQ(e1, manager.ParentEntity(e3));
  EXPECT_EQ(e2, manager.ParentEntity(e4));
  EXPECT_EQ(e2, manager.ParentEntity(e5));
  EXPECT_EQ(e2, manager.ParentEntity(e6));
  EXPECT_EQ(e2, manager.ParentEntity(e7));

  // Detach from graph
  EXPECT_TRUE(manager.SetParentEntity(e7, gazebo::kNullEntity));
  EXPECT_EQ(gazebo::kNullEntity, manager.ParentEntity(e7));

  // Reparent
  EXPECT_TRUE(manager.SetParentEntity(e5, e3));
  EXPECT_EQ(e3, manager.ParentEntity(e5));

  /*        1       7
   *      /   \
   *     2     3
   *    / \     \
   *   4   6     5
   */

  // Add components
  manager.CreateComponent<Even>(e2, {});
  manager.CreateComponent<Even>(e4, {});
  manager.CreateComponent<Even>(e6, {});

  manager.CreateComponent<Odd>(e1, {});
  manager.CreateComponent<Odd>(e3, {});
  manager.CreateComponent<Odd>(e5, {});
  manager.CreateComponent<Odd>(e7, {});

  // Get children by components
  {
    auto result = manager.ChildrenByComponents(e1, Even());
    ASSERT_GE(1u, result.size());
    EXPECT_EQ(e2, result.front());
  }
  {
    auto result = manager.ChildrenByComponents(e1, Odd());
    ASSERT_GE(1u, result.size());
    EXPECT_EQ(e3, result.front());
  }
  {
    auto result = manager.ChildrenByComponents(e2, Even());
    ASSERT_GE(2u, result.size());
    EXPECT_TRUE(std::find(result.begin(), result.end(), e4) != result.end());
    EXPECT_TRUE(std::find(result.begin(), result.end(), e6) != result.end());
  }
  {
    auto result = manager.ChildrenByComponents(e2, Odd());
    ASSERT_TRUE(result.empty());
  }
  {
    auto result = manager.ChildrenByComponents(e3, Even());
    ASSERT_TRUE(result.empty());
  }
  {
    auto result = manager.ChildrenByComponents(e3, Odd());
    ASSERT_GE(1u, result.size());
    EXPECT_EQ(e5, result.front());
  }
  {
    auto result = manager.ChildrenByComponents(e4, Even());
    ASSERT_TRUE(result.empty());
  }
  {
    auto result = manager.ChildrenByComponents(e4, Odd());
    ASSERT_TRUE(result.empty());
  }
  {
    auto result = manager.ChildrenByComponents(e5, Even());
    ASSERT_TRUE(result.empty());
  }
  {
    auto result = manager.ChildrenByComponents(e5, Odd());
    ASSERT_TRUE(result.empty());
  }
  {
    auto result = manager.ChildrenByComponents(e6, Even());
    ASSERT_TRUE(result.empty());
  }
  {
    auto result = manager.ChildrenByComponents(e6, Odd());
    ASSERT_TRUE(result.empty());
  }

  // Remove recursively (e2, e4, e6)
  manager.RequestRemoveEntity(e2);
  manager.ProcessEntityRemovals();
  EXPECT_EQ(4u, manager.EntityCount());
  EXPECT_FALSE(manager.HasEntity(e2));
  EXPECT_FALSE(manager.HasEntity(e4));
  EXPECT_FALSE(manager.HasEntity(e6));
}

/////////////////////////////////////////////////
TEST_P(EntityComponentManagerFixture, State)
{
  // Entities and components
  Entity e1{1};
  Entity e2{2};
  Entity e3{3};
  Entity e4{4};

  int e1c0{123};
  double e1c1{0.456};
  double e2c0{0.123};
  std::string e2c1{"string"};
  int e3c0{456};
  int e3c0New{654};
  int e4c0{789u};

  // Fill manager with entities and components
  {
    // Entities
    EXPECT_EQ(e1, manager.CreateEntity());
    EXPECT_EQ(e2, manager.CreateEntity());
    EXPECT_EQ(e3, manager.CreateEntity());
    EXPECT_EQ(3u, manager.EntityCount());

    // Components
    manager.CreateComponent<IntComponent>(e1, IntComponent(e1c0));
    manager.CreateComponent<DoubleComponent>(e2, DoubleComponent(e2c0));
    manager.CreateComponent<StringComponent>(e2, StringComponent(e2c1));
    manager.CreateComponent<IntComponent>(e3, IntComponent(e3c0));
  }

  // Serialize into a message
  msgs::SerializedStateMap stateMsg;
  manager.State(stateMsg);

  // Check message
  {
    ASSERT_EQ(3, stateMsg.entities_size());

    auto iter = stateMsg.entities().find(e1);
    const auto &e1Msg = iter->second;
    EXPECT_EQ(e1, e1Msg.id());
    ASSERT_EQ(1, e1Msg.components_size());

    auto compIter = e1Msg.components().begin();
    const auto &e1c0Msg = compIter->second;
    EXPECT_EQ(IntComponent::typeId, e1c0Msg.type());
    EXPECT_EQ(e1c0, std::stoi(e1c0Msg.component()));

    iter = stateMsg.entities().find(e2);
    const auto &e2Msg = iter->second;
    EXPECT_EQ(e2, e2Msg.id());
    ASSERT_EQ(2u, e2Msg.components().size());

    compIter = e2Msg.components().begin();
    if (compIter->second.type() == DoubleComponent::typeId)
    {
      const auto &e2c0Msg = compIter->second;
      EXPECT_EQ(DoubleComponent::typeId, e2c0Msg.type());
      EXPECT_DOUBLE_EQ(e2c0, std::stod(e2c0Msg.component()));
    }
    else
    {
      const auto &e2c1Msg = compIter->second;
      EXPECT_EQ(StringComponent::typeId, e2c1Msg.type());
      EXPECT_EQ(e2c1, e2c1Msg.component());
    }

    compIter++;
    if (compIter->second.type() == DoubleComponent::typeId)
    {
      const auto &e2c0Msg = compIter->second;
      EXPECT_EQ(DoubleComponent::typeId, e2c0Msg.type());
      EXPECT_DOUBLE_EQ(e2c0, std::stod(e2c0Msg.component()));
    }
    else
    {
      const auto &e2c1Msg = compIter->second;
      EXPECT_EQ(StringComponent::typeId, e2c1Msg.type());
      EXPECT_EQ(e2c1, e2c1Msg.component());
    }

    iter = stateMsg.entities().find(e3);
    const auto &e3Msg = iter->second;
    EXPECT_EQ(e3, e3Msg.id());
    ASSERT_EQ(1u, e1Msg.components().size());

    const auto &e3c0Msg = e3Msg.components().begin()->second;
    EXPECT_EQ(IntComponent::typeId, e3c0Msg.type());
    EXPECT_EQ(e3c0, std::stoi(e3c0Msg.component()));
  }

  // Serialize changed state into a message, it should be the same
  {
    auto changedStateMsg = manager.ChangedState();
    EXPECT_EQ(3, changedStateMsg.entities_size());
  }

  // Mark entities as not new
  manager.RunClearNewlyCreatedEntities();

  // Changed state should be empty
  {
    auto changedStateMsg = manager.ChangedState();
    EXPECT_EQ(0, changedStateMsg.entities_size());
  }

  // Deserialize into a new ECM
  EntityComponentManager newEcm;
  newEcm.SetState(stateMsg);

  // Check ECM
  {
    EXPECT_EQ(3u, newEcm.EntityCount());

    EXPECT_TRUE(newEcm.HasEntity(e1));

    EXPECT_TRUE(newEcm.HasComponentType(IntComponent::typeId));
    const auto &e1c0Comp = newEcm.Component<IntComponent>(e1);
    ASSERT_NE(nullptr, e1c0Comp);
    EXPECT_EQ(e1c0, e1c0Comp->Data());

    EXPECT_TRUE(newEcm.HasEntity(e2));

    EXPECT_TRUE(newEcm.HasComponentType(DoubleComponent::typeId));
    const auto &e2c0Comp = newEcm.Component<DoubleComponent>(e2);
    ASSERT_NE(nullptr, e2c0Comp);
    EXPECT_DOUBLE_EQ(e2c0, e2c0Comp->Data());

    EXPECT_TRUE(newEcm.HasComponentType(StringComponent::typeId));
    const auto &e2c1Comp = newEcm.Component<StringComponent>(e2);
    ASSERT_NE(nullptr, e2c1Comp);
    EXPECT_EQ(e2c1, e2c1Comp->Data());

    EXPECT_TRUE(newEcm.HasEntity(e3));

    EXPECT_TRUE(newEcm.HasComponentType(IntComponent::typeId));
    const auto &e3c0Comp = newEcm.Component<IntComponent>(e3);
    ASSERT_NE(nullptr, e3c0Comp);
    EXPECT_EQ(e3c0, e3c0Comp->Data());
  }

  // Update message to change entities / components
  {
    // e1 has a component removed and another added
    google::protobuf::Map<uint64_t, msgs::SerializedEntityMap>::iterator iter
      = stateMsg.mutable_entities()->find(e1);
    ASSERT_TRUE(iter != stateMsg.mutable_entities()->end());

    msgs::SerializedEntityMap &e1Msg = iter->second;

    EXPECT_EQ(1, e1Msg.components_size());
    msgs::SerializedComponent &e1c0Msg =
      e1Msg.mutable_components()->begin()->second;
    e1c0Msg.set_remove(true);

    msgs::SerializedComponent e1c1Msg;
    e1c1Msg.set_type(DoubleComponent::typeId);
    e1c1Msg.set_component(std::to_string(e1c1));
    (*e1Msg.mutable_components())[e1c1Msg.type()] = e1c1Msg;

    // e2 is removed
    iter = stateMsg.mutable_entities()->find(e2);
    msgs::SerializedEntityMap &e2Msg = iter->second;
    e2Msg.set_remove(true);

    // e3 has a component updated
    iter = stateMsg.mutable_entities()->find(e3);
    msgs::SerializedEntityMap &e3Msg = iter->second;

    ASSERT_EQ(1, e3Msg.components_size());
    msgs::SerializedComponent &e3c0Msg =
      e3Msg.mutable_components()->begin()->second;
    e3c0Msg.set_component(std::to_string(e3c0New));

    // e4 is a new entity
    msgs::SerializedEntityMap e4Msg;
    e4Msg.set_id(e4);
    msgs::SerializedComponent e4c0Msg;
    e4c0Msg.set_type(IntComponent::typeId);
    e4c0Msg.set_component(std::to_string(e4c0));
    (*e4Msg.mutable_components())[e4c0Msg.type()] = e4c0Msg;
    (*stateMsg.mutable_entities())[static_cast<int64_t>(e4)] = e4Msg;
  }

  // Set new state on top of previous one
  manager.SetState(stateMsg);

  // Check ECM was properly updated
  {
    // Check the changed state
    auto changedStateMsg = manager.ChangedState();
    EXPECT_EQ(2, changedStateMsg.entities_size());

    const auto &e4Msg = changedStateMsg.entities(0);
    EXPECT_EQ(e4, e4Msg.id());
    EXPECT_FALSE(e4Msg.remove());
    EXPECT_EQ(1, e4Msg.components().size());

    const auto &e2Msg = changedStateMsg.entities(1);
    EXPECT_EQ(e2, e2Msg.id());
    EXPECT_TRUE(e2Msg.remove());
    EXPECT_EQ(2, e2Msg.components().size());

    // Check that e2 has been marked for removal
    EXPECT_EQ(4u, manager.EntityCount());
    EXPECT_TRUE(manager.HasEntity(e2));
    EXPECT_EQ(1, removedCount<DoubleComponent>(manager));

    // Process removal
    manager.ProcessEntityRemovals();

    EXPECT_EQ(3u, manager.EntityCount());

    // e1 is still there
    EXPECT_TRUE(manager.HasEntity(e1));

    // e1c0 is gone
    const auto &e1c0Comp = manager.Component<IntComponent>(e1);
    EXPECT_EQ(nullptr, e1c0Comp);

    // e1c1 is new
    const auto &e1c1Comp = manager.Component<DoubleComponent>(e1);
    ASSERT_NE(nullptr, e1c1Comp);
    EXPECT_DOUBLE_EQ(e1c1, e1c1Comp->Data());

    // e2 was removed
    EXPECT_FALSE(manager.HasEntity(e2));

    // e3 is still there
    EXPECT_TRUE(manager.HasEntity(e3));

    // e3c0 is updated
    const auto &e3c0Comp = manager.Component<IntComponent>(e3);
    EXPECT_NE(nullptr, e3c0Comp);
    EXPECT_EQ(e3c0New, e3c0Comp->Data());

    // e4 was created
    EXPECT_TRUE(manager.HasEntity(e4));

    const auto &e4c0Comp = manager.Component<IntComponent>(e4);
    ASSERT_NE(nullptr, e4c0Comp);
    EXPECT_DOUBLE_EQ(e4c0, e4c0Comp->Data());
  }

  // Serialize into a message with selected entities and components
  {
    msgs::SerializedStateMap stateMsg2;
    manager.State(stateMsg2, {e3, e4}, {IntComponent::typeId});

    ASSERT_EQ(2, stateMsg2.entities_size());

    auto iter = stateMsg2.entities().find(e3);
    const auto &e3Msg = iter->second;
    EXPECT_EQ(e3, e3Msg.id());
    ASSERT_EQ(1u, e3Msg.components().size());

    auto compIter = e3Msg.components().begin();
    const auto &e3c0Msg = compIter->second;
    EXPECT_EQ(IntComponent::typeId, e3c0Msg.type());
    EXPECT_EQ(e3c0New, std::stoi(e3c0Msg.component()));

    iter = stateMsg2.entities().find(e4);
    const auto &e4Msg = iter->second;
    EXPECT_EQ(e4, e4Msg.id());
    ASSERT_EQ(1u, e4Msg.components().size());

    auto compIter4 = e4Msg.components().begin();
    const auto &e4c0Msg = compIter4->second;
    EXPECT_EQ(IntComponent::typeId, e4c0Msg.type());
    EXPECT_EQ(e4c0, std::stoi(e4c0Msg.component()));
  }
}

/////////////////////////////////////////////////
TEST_P(EntityComponentManagerFixture, Descendants)
{
  // - 1
  //   - 2
  //   - 3
  //     - 4
  //       - 5
  //       - 6
  // - 7
  //   - 8

  auto e1 = manager.CreateEntity();

  auto e2 = manager.CreateEntity();
  manager.SetParentEntity(e2, e1);

  auto e3 = manager.CreateEntity();
  manager.SetParentEntity(e3, e1);

  {
    auto ds = manager.Descendants(e1);
    EXPECT_EQ(3u, ds.size());
    EXPECT_NE(ds.end(), ds.find(e1));
    EXPECT_NE(ds.end(), ds.find(e2));
    EXPECT_NE(ds.end(), ds.find(e3));
  }

  {
    auto ds = manager.Descendants(e2);
    EXPECT_EQ(1u, ds.size());
    EXPECT_EQ(ds.end(), ds.find(e1));
    EXPECT_NE(ds.end(), ds.find(e2));
    EXPECT_EQ(ds.end(), ds.find(e3));
  }

  {
    auto ds = manager.Descendants(e3);
    EXPECT_EQ(1u, ds.size());
    EXPECT_EQ(ds.end(), ds.find(e1));
    EXPECT_EQ(ds.end(), ds.find(e2));
    EXPECT_NE(ds.end(), ds.find(e3));
  }

  auto e4 = manager.CreateEntity();
  manager.SetParentEntity(e4, e3);

  auto e5 = manager.CreateEntity();
  manager.SetParentEntity(e5, e4);

  auto e6 = manager.CreateEntity();
  manager.SetParentEntity(e6, e4);

  auto e7 = manager.CreateEntity();

  auto e8 = manager.CreateEntity();
  manager.SetParentEntity(e8, e7);

  {
    auto ds = manager.Descendants(e1);
    EXPECT_EQ(6u, ds.size());
    EXPECT_NE(ds.end(), ds.find(e1));
    EXPECT_NE(ds.end(), ds.find(e2));
    EXPECT_NE(ds.end(), ds.find(e3));
    EXPECT_NE(ds.end(), ds.find(e4));
    EXPECT_NE(ds.end(), ds.find(e5));
    EXPECT_NE(ds.end(), ds.find(e6));
    EXPECT_EQ(ds.end(), ds.find(e7));
    EXPECT_EQ(ds.end(), ds.find(e8));
  }

  {
    // cached values
    auto ds = manager.Descendants(e1);
    EXPECT_EQ(6u, ds.size());
    EXPECT_NE(ds.end(), ds.find(e1));
    EXPECT_NE(ds.end(), ds.find(e2));
    EXPECT_NE(ds.end(), ds.find(e3));
    EXPECT_NE(ds.end(), ds.find(e4));
    EXPECT_NE(ds.end(), ds.find(e5));
    EXPECT_NE(ds.end(), ds.find(e6));
    EXPECT_EQ(ds.end(), ds.find(e7));
    EXPECT_EQ(ds.end(), ds.find(e8));
  }

  {
    auto ds = manager.Descendants(e2);
    EXPECT_EQ(1u, ds.size());
    EXPECT_EQ(ds.end(), ds.find(e1));
    EXPECT_NE(ds.end(), ds.find(e2));
    EXPECT_EQ(ds.end(), ds.find(e3));
    EXPECT_EQ(ds.end(), ds.find(e4));
    EXPECT_EQ(ds.end(), ds.find(e5));
    EXPECT_EQ(ds.end(), ds.find(e6));
    EXPECT_EQ(ds.end(), ds.find(e7));
    EXPECT_EQ(ds.end(), ds.find(e8));
  }

  {
    auto ds = manager.Descendants(e3);
    EXPECT_EQ(4u, ds.size());
    EXPECT_EQ(ds.end(), ds.find(e1));
    EXPECT_EQ(ds.end(), ds.find(e2));
    EXPECT_NE(ds.end(), ds.find(e3));
    EXPECT_NE(ds.end(), ds.find(e4));
    EXPECT_NE(ds.end(), ds.find(e5));
    EXPECT_NE(ds.end(), ds.find(e6));
    EXPECT_EQ(ds.end(), ds.find(e7));
    EXPECT_EQ(ds.end(), ds.find(e8));
  }

  {
    auto ds = manager.Descendants(e4);
    EXPECT_EQ(3u, ds.size());
    EXPECT_EQ(ds.end(), ds.find(e1));
    EXPECT_EQ(ds.end(), ds.find(e2));
    EXPECT_EQ(ds.end(), ds.find(e3));
    EXPECT_NE(ds.end(), ds.find(e4));
    EXPECT_NE(ds.end(), ds.find(e5));
    EXPECT_NE(ds.end(), ds.find(e6));
    EXPECT_EQ(ds.end(), ds.find(e7));
    EXPECT_EQ(ds.end(), ds.find(e8));
  }

  {
    auto ds = manager.Descendants(e5);
    EXPECT_EQ(1u, ds.size());
    EXPECT_EQ(ds.end(), ds.find(e1));
    EXPECT_EQ(ds.end(), ds.find(e2));
    EXPECT_EQ(ds.end(), ds.find(e3));
    EXPECT_EQ(ds.end(), ds.find(e4));
    EXPECT_NE(ds.end(), ds.find(e5));
    EXPECT_EQ(ds.end(), ds.find(e6));
    EXPECT_EQ(ds.end(), ds.find(e7));
    EXPECT_EQ(ds.end(), ds.find(e8));
  }

  {
    auto ds = manager.Descendants(e6);
    EXPECT_EQ(1u, ds.size());
    EXPECT_EQ(ds.end(), ds.find(e1));
    EXPECT_EQ(ds.end(), ds.find(e2));
    EXPECT_EQ(ds.end(), ds.find(e3));
    EXPECT_EQ(ds.end(), ds.find(e4));
    EXPECT_EQ(ds.end(), ds.find(e5));
    EXPECT_NE(ds.end(), ds.find(e6));
    EXPECT_EQ(ds.end(), ds.find(e7));
    EXPECT_EQ(ds.end(), ds.find(e8));
  }

  {
    auto ds = manager.Descendants(e7);
    EXPECT_EQ(2u, ds.size());
    EXPECT_EQ(ds.end(), ds.find(e1));
    EXPECT_EQ(ds.end(), ds.find(e2));
    EXPECT_EQ(ds.end(), ds.find(e3));
    EXPECT_EQ(ds.end(), ds.find(e4));
    EXPECT_EQ(ds.end(), ds.find(e5));
    EXPECT_EQ(ds.end(), ds.find(e6));
    EXPECT_NE(ds.end(), ds.find(e7));
    EXPECT_NE(ds.end(), ds.find(e8));
  }

  {
    auto ds = manager.Descendants(e8);
    EXPECT_EQ(1u, ds.size());
    EXPECT_EQ(ds.end(), ds.find(e1));
    EXPECT_EQ(ds.end(), ds.find(e2));
    EXPECT_EQ(ds.end(), ds.find(e3));
    EXPECT_EQ(ds.end(), ds.find(e4));
    EXPECT_EQ(ds.end(), ds.find(e5));
    EXPECT_EQ(ds.end(), ds.find(e6));
    EXPECT_EQ(ds.end(), ds.find(e7));
    EXPECT_NE(ds.end(), ds.find(e8));
  }

  manager.RequestRemoveEntity(e3);
  manager.ProcessEntityRemovals();

  {
    auto ds = manager.Descendants(e1);
    EXPECT_EQ(2u, ds.size());
    EXPECT_NE(ds.end(), ds.find(e1));
    EXPECT_NE(ds.end(), ds.find(e2));
    EXPECT_EQ(ds.end(), ds.find(e3));
    EXPECT_EQ(ds.end(), ds.find(e4));
    EXPECT_EQ(ds.end(), ds.find(e5));
    EXPECT_EQ(ds.end(), ds.find(e6));
    EXPECT_EQ(ds.end(), ds.find(e7));
    EXPECT_EQ(ds.end(), ds.find(e8));
  }

  {
    auto ds = manager.Descendants(e2);
    EXPECT_EQ(1u, ds.size());
    EXPECT_EQ(ds.end(), ds.find(e1));
    EXPECT_NE(ds.end(), ds.find(e2));
    EXPECT_EQ(ds.end(), ds.find(e3));
    EXPECT_EQ(ds.end(), ds.find(e4));
    EXPECT_EQ(ds.end(), ds.find(e5));
    EXPECT_EQ(ds.end(), ds.find(e6));
    EXPECT_EQ(ds.end(), ds.find(e7));
    EXPECT_EQ(ds.end(), ds.find(e8));
  }

  {
    auto ds = manager.Descendants(e3);
    EXPECT_TRUE(ds.empty());
  }
}

//////////////////////////////////////////////////
TEST_P(EntityComponentManagerFixture, SetChanged)
{
  // Create entities
  Entity e1 = manager.CreateEntity();
  Entity e2 = manager.CreateEntity();
  EXPECT_EQ(2u, manager.EntityCount());

  // Add components to each entity
  auto c1 = manager.CreateComponent<IntComponent>(e1, IntComponent(123));
  auto c2 = manager.CreateComponent<IntComponent>(e2, IntComponent(456));

  EXPECT_TRUE(manager.HasOneTimeComponentChanges());
  EXPECT_EQ(ComponentState::OneTimeChange,
      manager.ComponentState(e1, c1.first));
  EXPECT_EQ(ComponentState::OneTimeChange,
      manager.ComponentState(e2, c2.first));
  EXPECT_EQ(ComponentState::NoChange, manager.ComponentState(999, 888));
  EXPECT_EQ(ComponentState::NoChange, manager.ComponentState(e1, 888));

  // This would normally be done after each simulation step after systems are
  // updated
  manager.RunSetAllComponentsUnchanged();
  EXPECT_FALSE(manager.HasOneTimeComponentChanges());
  EXPECT_EQ(ComponentState::NoChange,
      manager.ComponentState(e1, c1.first));
  EXPECT_EQ(ComponentState::NoChange,
      manager.ComponentState(e2, c2.first));

  // Mark as changed
  manager.SetChanged(e1, c1.first, ComponentState::PeriodicChange);
  manager.SetChanged(e2, c2.first, ComponentState::OneTimeChange);

  EXPECT_TRUE(manager.HasOneTimeComponentChanges());
  EXPECT_EQ(ComponentState::PeriodicChange,
      manager.ComponentState(e1, c1.first));
  EXPECT_EQ(ComponentState::OneTimeChange,
      manager.ComponentState(e2, c2.first));

  // Remove components
  EXPECT_TRUE(manager.RemoveComponent(e1, c1.first));

  EXPECT_TRUE(manager.HasOneTimeComponentChanges());
  EXPECT_EQ(ComponentState::NoChange,
      manager.ComponentState(e1, c1.first));

  EXPECT_TRUE(manager.RemoveComponent(e2, c2.first));

  EXPECT_FALSE(manager.HasOneTimeComponentChanges());
  EXPECT_EQ(ComponentState::NoChange,
      manager.ComponentState(e2, c2.first));
}

//////////////////////////////////////////////////
<<<<<<< HEAD
TEST_P(EntityComponentManagerFixture, SerializedStateMapMsgAfterRemoveComponent)
{
  // Create entity
  Entity e1 = manager.CreateEntity();
  auto e1c0 =
    manager.CreateComponent<IntComponent>(e1, IntComponent(123));
  auto e1c1 =
    manager.CreateComponent<DoubleComponent>(e1, DoubleComponent(0.0));
  auto e1c2 =
    manager.CreateComponent<StringComponent>(e1, StringComponent("int"));

  // We use this map because the order in which components are iterated
  // through depends on the (undetermined) order of unordered multimaps
  std::map<ComponentTypeId, bool> expectations;
  expectations.insert(std::make_pair(e1c0.first, false));
  expectations.insert(std::make_pair(e1c1.first, true));
  expectations.insert(std::make_pair(e1c2.first, true));

  manager.RemoveComponent(e1, e1c1);
  manager.RemoveComponent(e1, e1c2);

  // Serialize into a message
  msgs::SerializedStateMap stateMsg;
  manager.State(stateMsg);

  // Check message
  {
    auto iter = stateMsg.entities().find(e1);
    const auto &e1Msg = iter->second;
    auto compIter = e1Msg.components().begin();

    // First component
    const auto &c0 = compIter->second;
    compIter++;
    EXPECT_EQ(c0.remove(), expectations.find(c0.type())->second);

    // Second component
    const auto &c1 = compIter->second;
    compIter++;
    EXPECT_EQ(c1.remove(), expectations.find(c1.type())->second);

    // Third component
    const auto &c2 = compIter->second;
    EXPECT_EQ(c2.remove(), expectations.find(c2.type())->second);
  }

  // Check that removed components don't exist anymore after clearing them
  manager.RunClearRemovedComponents();
  msgs::SerializedStateMap newStateMsg;
  manager.State(newStateMsg);

  // Check message
  {
    auto iter = newStateMsg.entities().find(e1);
    const auto &e1Msg = iter->second;
    EXPECT_EQ(1, e1Msg.components_size());
    auto compIter = e1Msg.components().begin();

    // First component
    const auto &e1c0Msg = compIter->second;
    EXPECT_FALSE(e1c0Msg.remove());
  }
}

//////////////////////////////////////////////////
TEST_P(EntityComponentManagerFixture, SerializedStateMsgAfterRemoveComponent)
{
  // Create entity
  Entity e1 = manager.CreateEntity();
  auto e1c0 =
    manager.CreateComponent<IntComponent>(e1, IntComponent(123));
  auto e1c1 =
    manager.CreateComponent<DoubleComponent>(e1, DoubleComponent(0.0));
  auto e1c2 =
    manager.CreateComponent<StringComponent>(e1, StringComponent("int"));

  // We use this map because the order in which components are iterated
  // through depends on the (undetermined) order of unordered multimaps
  std::map<ComponentTypeId, bool> expectations;
  expectations.insert(std::make_pair(e1c0.first, false));
  expectations.insert(std::make_pair(e1c1.first, true));
  expectations.insert(std::make_pair(e1c2.first, true));

  manager.RemoveComponent(e1, e1c1);
  manager.RemoveComponent(e1, e1c2);

  // Serialize into a message
  msgs::SerializedState stateMsg;
  stateMsg = manager.State();

  // Check message
  {
    auto const &entityMsg = stateMsg.entities(0);

    // First component
    const auto &c0 = entityMsg.components(0);
    EXPECT_EQ(c0.remove(), expectations.find(c0.type())->second);

    // Second component
    const auto &c1 = entityMsg.components(1);
    EXPECT_EQ(c1.remove(), expectations.find(c1.type())->second);

    // Third component
    const auto &c2 = entityMsg.components(2);
    EXPECT_EQ(c2.remove(), expectations.find(c2.type())->second);
  }

  // Check that removed components don't exist anymore after clearing them
  manager.RunClearRemovedComponents();
  msgs::SerializedState newStateMsg;
  newStateMsg = manager.State();

  // Check message
  {
    auto const &entityMsg = newStateMsg.entities(0);
    EXPECT_EQ(1, entityMsg.components_size());

    // First component
    const auto &e1c0Msg = entityMsg.components(0);
    EXPECT_FALSE(e1c0Msg.remove());
  }
}

//////////////////////////////////////////////////
TEST_P(EntityComponentManagerFixture, RemovedComponentsSyncBetweenServerAndGUI)
{
  // Simulate the GUI's ECM
  EntityCompMgrTest guiManager;

  // Create entity
  Entity e1 = manager.CreateEntity();
  auto e1c0 =
    manager.CreateComponent<IntComponent>(e1, IntComponent(123));
  auto e1c1 =
    manager.CreateComponent<DoubleComponent>(e1, DoubleComponent(0.0));
  auto e1c2 =
    manager.CreateComponent<StringComponent>(e1, StringComponent("int"));

  // We use this map because the order in which components are iterated
  // through depends on the (undetermined) order of unordered multimaps
  std::map<ComponentTypeId, bool> expectationsBeforeRemoving;
  expectationsBeforeRemoving.insert(std::make_pair(e1c0.first, false));
  expectationsBeforeRemoving.insert(std::make_pair(e1c1.first, false));
  expectationsBeforeRemoving.insert(std::make_pair(e1c2.first, false));

  // Serialize server ECM into a message
  msgs::SerializedStateMap stateMsg;
  manager.State(stateMsg);

  // Set GUI's ECM and serialize into a message
  guiManager.SetState(stateMsg);
  msgs::SerializedStateMap guiStateMsg;
  guiManager.State(guiStateMsg);

  // Check sync message
  {
    auto iter = guiStateMsg.entities().find(e1);
    const auto &e1Msg = iter->second;
    auto compIter = e1Msg.components().begin();

    // First component
    const auto &c0 = compIter->second;
    compIter++;
    EXPECT_EQ(c0.remove(), expectationsBeforeRemoving.find(c0.type())->second);

    // Second component
    const auto &c1 = compIter->second;
    compIter++;
    EXPECT_EQ(c1.remove(), expectationsBeforeRemoving.find(c1.type())->second);

    // Third component
    const auto &c2 = compIter->second;
    EXPECT_EQ(c2.remove(), expectationsBeforeRemoving.find(c2.type())->second);
  }

  std::map<ComponentTypeId, bool> expectationsAfterRemoving;
  expectationsAfterRemoving.insert(std::make_pair(e1c0.first, false));
  expectationsAfterRemoving.insert(std::make_pair(e1c1.first, true));
  expectationsAfterRemoving.insert(std::make_pair(e1c2.first, true));

  // Remove components and synchronize again
  manager.RemoveComponent(e1, e1c1);
  manager.RemoveComponent(e1, e1c2);

  msgs::SerializedStateMap newStateMsg;
  manager.State(newStateMsg);

  EXPECT_TRUE(nullptr != guiManager.Component<IntComponent>(e1));
  EXPECT_TRUE(nullptr != guiManager.Component<DoubleComponent>(e1));
  EXPECT_TRUE(nullptr != guiManager.Component<StringComponent>(e1));
  guiManager.SetState(newStateMsg);
  EXPECT_TRUE(nullptr != guiManager.Component<IntComponent>(e1));
  EXPECT_TRUE(nullptr == guiManager.Component<DoubleComponent>(e1));
  EXPECT_TRUE(nullptr == guiManager.Component<StringComponent>(e1));

  msgs::SerializedStateMap newGuiStateMsg;
  guiManager.State(newGuiStateMsg);

  // Check message
  {
    auto iter = newGuiStateMsg.entities().find(e1);
    const auto &e1Msg = iter->second;
    auto compIter = e1Msg.components().begin();

    // First component
    const auto &c0 = compIter->second;
    compIter++;
    EXPECT_EQ(c0.remove(), expectationsAfterRemoving.find(c0.type())->second);

    // Second component
    const auto &c1 = compIter->second;
    compIter++;
    EXPECT_EQ(c1.remove(), expectationsAfterRemoving.find(c1.type())->second);

    // Third component
    const auto &c2 = compIter->second;
    EXPECT_EQ(c2.remove(), expectationsAfterRemoving.find(c2.type())->second);
  }
=======
TEST_P(EntityComponentManagerFixture, SetEntityCreateOffset)
{
  // First entity should have a value of 1.
  Entity entity = manager.CreateEntity();
  EXPECT_EQ(1u, entity);

  // Apply an offset.
  manager.SetEntityCreateOffset(1000);
  Entity entity2 = manager.CreateEntity();
  EXPECT_EQ(1001u, entity2);
>>>>>>> c9337ae8
}

// Run multiple times. We want to make sure that static globals don't cause
// problems.
INSTANTIATE_TEST_CASE_P(EntityComponentManagerRepeat,
    EntityComponentManagerFixture, ::testing::Range(1, 10));<|MERGE_RESOLUTION|>--- conflicted
+++ resolved
@@ -2014,7 +2014,19 @@
 }
 
 //////////////////////////////////////////////////
-<<<<<<< HEAD
+TEST_P(EntityComponentManagerFixture, SetEntityCreateOffset)
+{
+  // First entity should have a value of 1.
+  Entity entity = manager.CreateEntity();
+  EXPECT_EQ(1u, entity);
+
+  // Apply an offset.
+  manager.SetEntityCreateOffset(1000);
+  Entity entity2 = manager.CreateEntity();
+  EXPECT_EQ(1001u, entity2);
+}
+
+//////////////////////////////////////////////////
 TEST_P(EntityComponentManagerFixture, SerializedStateMapMsgAfterRemoveComponent)
 {
   // Create entity
@@ -2233,18 +2245,6 @@
     const auto &c2 = compIter->second;
     EXPECT_EQ(c2.remove(), expectationsAfterRemoving.find(c2.type())->second);
   }
-=======
-TEST_P(EntityComponentManagerFixture, SetEntityCreateOffset)
-{
-  // First entity should have a value of 1.
-  Entity entity = manager.CreateEntity();
-  EXPECT_EQ(1u, entity);
-
-  // Apply an offset.
-  manager.SetEntityCreateOffset(1000);
-  Entity entity2 = manager.CreateEntity();
-  EXPECT_EQ(1001u, entity2);
->>>>>>> c9337ae8
 }
 
 // Run multiple times. We want to make sure that static globals don't cause
