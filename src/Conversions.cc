/*
 * Copyright (C) 2018 Open Source Robotics Foundation
 *
 * Licensed under the Apache License, Version 2.0 (the "License");
 * you may not use this file except in compliance with the License.
 * You may obtain a copy of the License at
 *
 *     http://www.apache.org/licenses/LICENSE-2.0
 *
 * Unless required by applicable law or agreed to in writing, software
 * distributed under the License is distributed on an "AS IS" BASIS,
 * WITHOUT WARRANTIES OR CONDITIONS OF ANY KIND, either express or implied.
 * See the License for the specific language governing permissions and
 * limitations under the License.
 *
*/

#include <ignition/msgs/boxgeom.pb.h>
#include <ignition/msgs/cylindergeom.pb.h>
#include <ignition/msgs/geometry.pb.h>
#include <ignition/msgs/gui.pb.h>
#include <ignition/msgs/imu_sensor.pb.h>
#include <ignition/msgs/light.pb.h>
#include <ignition/msgs/material.pb.h>
#include <ignition/msgs/planegeom.pb.h>
#include <ignition/msgs/plugin.pb.h>
#include <ignition/msgs/spheregeom.pb.h>
#include <ignition/msgs/Utility.hh>

#include <ignition/math/Angle.hh>
#include <ignition/math/Helpers.hh>

#include <ignition/common/Console.hh>

#include <sdf/Altimeter.hh>
#include <sdf/Box.hh>
#include <sdf/Cylinder.hh>
#include <sdf/Geometry.hh>
#include <sdf/Gui.hh>
#include <sdf/Imu.hh>
#include <sdf/Light.hh>
#include <sdf/Magnetometer.hh>
#include <sdf/Material.hh>
#include <sdf/Mesh.hh>
#include <sdf/Plane.hh>
#include <sdf/Sphere.hh>

#include <string>

#include "ignition/gazebo/Conversions.hh"

using namespace ignition;

//////////////////////////////////////////////////
template<>
msgs::Geometry ignition::gazebo::convert(const sdf::Geometry &_in)
{
  msgs::Geometry out;
  if (_in.Type() == sdf::GeometryType::BOX && _in.BoxShape())
  {
    out.set_type(msgs::Geometry::BOX);
    msgs::Set(out.mutable_box()->mutable_size(), _in.BoxShape()->Size());
  }
  else if (_in.Type() == sdf::GeometryType::CYLINDER && _in.CylinderShape())
  {
    out.set_type(msgs::Geometry::CYLINDER);
    out.mutable_cylinder()->set_radius(_in.CylinderShape()->Radius());
    out.mutable_cylinder()->set_length(_in.CylinderShape()->Length());
  }
  else if (_in.Type() == sdf::GeometryType::PLANE && _in.PlaneShape())
  {
    out.set_type(msgs::Geometry::PLANE);
    msgs::Set(out.mutable_plane()->mutable_normal(),
              _in.PlaneShape()->Normal());
    msgs::Set(out.mutable_plane()->mutable_size(),
              _in.PlaneShape()->Size());
  }
  else if (_in.Type() == sdf::GeometryType::SPHERE && _in.SphereShape())
  {
    out.set_type(msgs::Geometry::SPHERE);
    out.mutable_sphere()->set_radius(_in.SphereShape()->Radius());
  }
  else if (_in.Type() == sdf::GeometryType::MESH && _in.MeshShape())
  {
    auto meshSdf = _in.MeshShape();

    out.set_type(msgs::Geometry::MESH);
    auto meshMsg = out.mutable_mesh();

    msgs::Set(meshMsg->mutable_scale(), meshSdf->Scale());
    meshMsg->set_filename(meshSdf->Uri());
    meshMsg->set_submesh(meshSdf->Submesh());
    meshMsg->set_center_submesh(meshSdf->CenterSubmesh());
  }
  else
  {
    ignerr << "Geometry type [" << static_cast<int>(_in.Type())
           << "] not supported" << std::endl;
  }
  return out;
}

//////////////////////////////////////////////////
template<>
sdf::Geometry ignition::gazebo::convert(const msgs::Geometry &_in)
{
  sdf::Geometry out;
  if (_in.type() == msgs::Geometry::BOX && _in.has_box())
  {
    out.SetType(sdf::GeometryType::BOX);

    sdf::Box boxShape;
    boxShape.SetSize(msgs::Convert(_in.box().size()));

    out.SetBoxShape(boxShape);
  }
  else if (_in.type() == msgs::Geometry::CYLINDER && _in.has_cylinder())
  {
    out.SetType(sdf::GeometryType::CYLINDER);

    sdf::Cylinder cylinderShape;
    cylinderShape.SetRadius(_in.cylinder().radius());
    cylinderShape.SetLength(_in.cylinder().length());

    out.SetCylinderShape(cylinderShape);
  }
  else if (_in.type() == msgs::Geometry::PLANE && _in.has_plane())
  {
    out.SetType(sdf::GeometryType::PLANE);

    sdf::Plane planeShape;
    planeShape.SetNormal(msgs::Convert(_in.plane().normal()));
    planeShape.SetSize(msgs::Convert(_in.plane().size()));

    out.SetPlaneShape(planeShape);
  }
  else if (_in.type() == msgs::Geometry::SPHERE && _in.has_sphere())
  {
    out.SetType(sdf::GeometryType::SPHERE);

    sdf::Sphere sphereShape;
    sphereShape.SetRadius(_in.sphere().radius());

    out.SetSphereShape(sphereShape);
  }
  else if (_in.type() == msgs::Geometry::MESH && _in.has_mesh())
  {
    out.SetType(sdf::GeometryType::MESH);

    sdf::Mesh meshShape;
    meshShape.SetScale(msgs::Convert(_in.mesh().scale()));
    meshShape.SetUri(_in.mesh().filename());
    meshShape.SetSubmesh(_in.mesh().submesh());
    meshShape.SetCenterSubmesh(_in.mesh().center_submesh());

    out.SetMeshShape(meshShape);
  }
  else
  {
    ignerr << "Geometry type [" << static_cast<int>(_in.type())
           << "] not supported" << std::endl;
  }
  return out;
}

//////////////////////////////////////////////////
template<>
msgs::Material ignition::gazebo::convert(const sdf::Material &_in)
{
  msgs::Material out;
  msgs::Set(out.mutable_ambient(), _in.Ambient());
  msgs::Set(out.mutable_diffuse(), _in.Diffuse());
  msgs::Set(out.mutable_specular(), _in.Specular());
  msgs::Set(out.mutable_emissive(), _in.Emissive());
  out.set_lighting(_in.Lighting());
  return out;
}

//////////////////////////////////////////////////
template<>
sdf::Material ignition::gazebo::convert(const msgs::Material &_in)
{
  sdf::Material out;
  out.SetAmbient(msgs::Convert(_in.ambient()));
  out.SetDiffuse(msgs::Convert(_in.diffuse()));
  out.SetSpecular(msgs::Convert(_in.specular()));
  out.SetEmissive(msgs::Convert(_in.emissive()));
  out.SetLighting(_in.lighting());
  return out;
}

//////////////////////////////////////////////////
template<>
msgs::Light ignition::gazebo::convert(const sdf::Light &_in)
{
  msgs::Light out;
  out.set_name(_in.Name());
  msgs::Set(out.mutable_pose(), _in.Pose());
  msgs::Set(out.mutable_diffuse(), _in.Diffuse());
  msgs::Set(out.mutable_specular(), _in.Specular());
  out.set_attenuation_constant(_in.ConstantAttenuationFactor());
  out.set_attenuation_linear(_in.LinearAttenuationFactor());
  out.set_attenuation_quadratic(_in.QuadraticAttenuationFactor());
  out.set_range(_in.AttenuationRange());
  msgs::Set(out.mutable_direction(), _in.Direction());
  out.set_cast_shadows(_in.CastShadows());
  out.set_spot_inner_angle(_in.SpotInnerAngle().Radian());
  out.set_spot_outer_angle(_in.SpotOuterAngle().Radian());
  out.set_spot_falloff(_in.SpotFalloff());
  if (_in.Type() == sdf::LightType::POINT)
    out.set_type(msgs::Light_LightType_POINT);
  else if (_in.Type() == sdf::LightType::SPOT)
    out.set_type(msgs::Light_LightType_SPOT);
  else if (_in.Type() == sdf::LightType::DIRECTIONAL)
    out.set_type(msgs::Light_LightType_DIRECTIONAL);
  return out;
}

//////////////////////////////////////////////////
template<>
sdf::Light ignition::gazebo::convert(const msgs::Light &_in)
{
  sdf::Light out;
  out.SetName(_in.name());
  out.SetPose(msgs::Convert(_in.pose()));
  out.SetDiffuse(msgs::Convert(_in.diffuse()));
  out.SetSpecular(msgs::Convert(_in.specular()));
  out.SetConstantAttenuationFactor(_in.attenuation_constant());
  out.SetLinearAttenuationFactor(_in.attenuation_linear());
  out.SetQuadraticAttenuationFactor(_in.attenuation_quadratic());
  out.SetAttenuationRange(_in.range());
  out.SetDirection(msgs::Convert(_in.direction()));
  out.SetCastShadows(_in.cast_shadows());
  out.SetSpotInnerAngle(math::Angle(_in.spot_inner_angle()));
  out.SetSpotOuterAngle(math::Angle(_in.spot_outer_angle()));
  out.SetSpotFalloff(_in.spot_falloff());
  if (_in.type() == msgs::Light_LightType_POINT)
    out.SetType(sdf::LightType::POINT);
  else if (_in.type() == msgs::Light_LightType_SPOT)
    out.SetType(sdf::LightType::SPOT);
  else if (_in.type() == msgs::Light_LightType_DIRECTIONAL)
    out.SetType(sdf::LightType::DIRECTIONAL);
  return out;
}

//////////////////////////////////////////////////
template<>
msgs::GUI ignition::gazebo::convert(const sdf::Gui &_in)
{
  msgs::GUI out;

  out.set_fullscreen(_in.Fullscreen());

  // Set gui plugins
  auto elem = _in.Element();
  if (elem && elem->HasElement("plugin"))
  {
    auto pluginElem = elem->GetElement("plugin");
    while (pluginElem)
    {
      auto pluginMsg = out.add_plugin();
      pluginMsg->set_name(pluginElem->Get<std::string>("name"));
      pluginMsg->set_filename(pluginElem->Get<std::string>("filename"));

      std::stringstream ss;
      for (auto innerElem = pluginElem->GetFirstElement();
          innerElem; innerElem = innerElem->GetNextElement(""))
      {
        ss << innerElem->ToString("");
      }
      pluginMsg->set_innerxml(ss.str());
      pluginElem = pluginElem->GetNextElement("plugin");
    }
  }

  if (elem->HasElement("camera"))
  {
    ignwarn << "<gui><camera> can't be converted yet" << std::endl;
  }

  return out;
}

//////////////////////////////////////////////////
template<>
msgs::Time ignition::gazebo::convert(
    const std::chrono::steady_clock::duration &_in)
{
  msgs::Time out;

  auto secNsec = ignition::math::durationToSecNsec(_in);

  out.set_sec(secNsec.first);
  out.set_nsec(secNsec.second);

  return out;
}

//////////////////////////////////////////////////
template<>
std::chrono::steady_clock::duration ignition::gazebo::convert(
    const msgs::Time &_in)
{
  return std::chrono::seconds(_in.sec()) + std::chrono::nanoseconds(_in.nsec());
}

//////////////////////////////////////////////////
template<>
msgs::Inertial ignition::gazebo::convert(const math::Inertiald &_in)
{
  msgs::Inertial out;
  msgs::Set(out.mutable_pose(), _in.Pose());
  out.set_mass(_in.MassMatrix().Mass());
  out.set_ixx(_in.MassMatrix().Ixx());
  out.set_iyy(_in.MassMatrix().Iyy());
  out.set_izz(_in.MassMatrix().Izz());
  out.set_ixy(_in.MassMatrix().Ixy());
  out.set_ixz(_in.MassMatrix().Ixz());
  out.set_iyz(_in.MassMatrix().Iyz());
  return out;
}

//////////////////////////////////////////////////
template<>
math::Inertiald ignition::gazebo::convert(const msgs::Inertial &_in)
{
  math::MassMatrix3d massMatrix;
  massMatrix.SetMass(_in.mass());
  massMatrix.SetIxx(_in.ixx());
  massMatrix.SetIyy(_in.iyy());
  massMatrix.SetIzz(_in.izz());
  massMatrix.SetIxy(_in.ixy());
  massMatrix.SetIxz(_in.ixz());
  massMatrix.SetIyz(_in.iyz());

  math::Inertiald out;
  out.SetMassMatrix(massMatrix);
  out.SetPose(msgs::Convert(_in.pose()));
  return out;
}

//////////////////////////////////////////////////
template<>
msgs::Axis ignition::gazebo::convert(const sdf::JointAxis &_in)
{
  msgs::Axis out;
  msgs::Set(out.mutable_xyz(), _in.Xyz());
  out.set_use_parent_model_frame(_in.UseParentModelFrame());
  out.set_damping(_in.Damping());
  out.set_friction(_in.Friction());
  out.set_limit_lower(_in.Lower());
  out.set_limit_upper(_in.Upper());
  out.set_limit_effort(_in.Effort());
  out.set_limit_velocity(_in.MaxVelocity());

  // TODO(anyone) Only on SDF:
  // * initial position
  // * spring reference
  // * spring stiffness
  // * stiffness
  // * dissipation
  // Only on msg:
  // * position
  // * velocity
  // * force
  // * acceleration

  return out;
}

//////////////////////////////////////////////////
template<>
sdf::JointAxis ignition::gazebo::convert(const msgs::Axis &_in)
{
  sdf::JointAxis out;
  out.SetXyz(msgs::Convert(_in.xyz()));
  out.SetUseParentModelFrame(_in.use_parent_model_frame());
  out.SetDamping(_in.damping());
  out.SetFriction(_in.friction());
  out.SetLower(_in.limit_lower());
  out.SetUpper(_in.limit_upper());
  out.SetEffort(_in.limit_effort());
  out.SetMaxVelocity(_in.limit_velocity());
  return out;
}

//////////////////////////////////////////////////
template<>
msgs::Scene ignition::gazebo::convert(const sdf::Scene &_in)
{
  msgs::Scene out;
  // todo(anyone) add Name to sdf::Scene?
  // out.set_name(_in.Name());
  msgs::Set(out.mutable_ambient(), _in.Ambient());
  msgs::Set(out.mutable_background(), _in.Background());
  out.set_shadows(_in.Shadows());
  out.set_grid(_in.Grid());
  out.set_origin_visual(_in.OriginVisual());
  return out;
}

//////////////////////////////////////////////////
template<>
sdf::Scene ignition::gazebo::convert(const msgs::Scene &_in)
{
  sdf::Scene out;
  // todo(anyone) add SetName to sdf::Scene?
  // out.SetName(_in.name());
  out.SetAmbient(msgs::Convert(_in.ambient()));
  out.SetBackground(msgs::Convert(_in.background()));
  out.SetShadows(_in.shadows());
  out.SetGrid(_in.grid());
  out.SetOriginVisual(_in.origin_visual());
  return out;
}

//////////////////////////////////////////////////
void ignition::gazebo::set(msgs::SensorNoise *_msg, const sdf::Noise &_sdf)
{
  switch (_sdf.Type())
  {
    case sdf::NoiseType::GAUSSIAN:
      _msg->set_type(msgs::SensorNoise::GAUSSIAN);
      break;
    case sdf::NoiseType::GAUSSIAN_QUANTIZED:
      _msg->set_type(msgs::SensorNoise::GAUSSIAN_QUANTIZED);
      break;

    case sdf::NoiseType::NONE:
    default:
      _msg->set_type(msgs::SensorNoise::NONE);
      break;
  }

  _msg->set_mean(_sdf.Mean());
  _msg->set_stddev(_sdf.StdDev());
  _msg->set_bias_mean(_sdf.BiasMean());
  _msg->set_bias_stddev(_sdf.BiasStdDev());
  _msg->set_precision(_sdf.Precision());
  _msg->set_dynamic_bias_stddev(_sdf.DynamicBiasStdDev());
  _msg->set_dynamic_bias_correlation_time(_sdf.DynamicBiasCorrelationTime());
}

//////////////////////////////////////////////////
template<>
sdf::Noise ignition::gazebo::convert(const msgs::SensorNoise &_in)
{
  sdf::Noise out;

  switch (_in.type())
  {
    case msgs::SensorNoise::GAUSSIAN:
      out.SetType(sdf::NoiseType::GAUSSIAN);
      break;
    case msgs::SensorNoise::GAUSSIAN_QUANTIZED:
      out.SetType(sdf::NoiseType::GAUSSIAN_QUANTIZED);
      break;

    case msgs::SensorNoise::NONE:
    default:
      out.SetType(sdf::NoiseType::NONE);
      break;
  }

  out.SetMean(_in.mean());
  out.SetStdDev(_in.stddev());
  out.SetBiasMean(_in.bias_mean());
  out.SetBiasStdDev(_in.bias_stddev());
  out.SetPrecision(_in.precision());
  out.SetDynamicBiasStdDev(_in.dynamic_bias_stddev());
  out.SetDynamicBiasCorrelationTime(_in.dynamic_bias_correlation_time());
  return out;
}


//////////////////////////////////////////////////
template<>
msgs::Sensor ignition::gazebo::convert(const sdf::Sensor &_in)
{
  msgs::Sensor out;
  out.set_name(_in.Name());
  out.set_type(_in.TypeStr());
  out.set_update_rate(_in.UpdateRate());
  out.set_topic(_in.Topic());
  msgs::Set(out.mutable_pose(), _in.Pose());

  if (_in.Type() == sdf::SensorType::MAGNETOMETER)
  {
    if (_in.MagnetometerSensor())
    {
      msgs::MagnetometerSensor *sensor = out.mutable_magnetometer();
      if (_in.MagnetometerSensor()->XNoise().Type() != sdf::NoiseType::NONE)
      {
        ignition::gazebo::set(sensor->mutable_x_noise(),
            _in.MagnetometerSensor()->XNoise());
      }
      if (_in.MagnetometerSensor()->YNoise().Type() != sdf::NoiseType::NONE)
      {
        ignition::gazebo::set(sensor->mutable_y_noise(),
            _in.MagnetometerSensor()->YNoise());
      }
      if (_in.MagnetometerSensor()->ZNoise().Type() != sdf::NoiseType::NONE)
      {
        ignition::gazebo::set(sensor->mutable_z_noise(),
            _in.MagnetometerSensor()->ZNoise());
      }
    }
    else
    {
      ignerr << "Attempting to convert an magnetometer SDF sensor, but the "
        << "sensor pointer is null.\n";
    }
  }
<<<<<<< HEAD
  else if (_in.Type() == sdf::SensorType::IMU)
  {
    if (_in.ImuSensor())
    {
      const sdf::Imu *sdfImu = _in.ImuSensor();
      msgs::IMUSensor *sensor = out.mutable_imu();

      if (sdfImu->LinearAccelerationXNoise().Type() != sdf::NoiseType::NONE)
      {
        ignition::gazebo::set(
            sensor->mutable_linear_acceleration()->mutable_x_noise(),
            sdfImu->LinearAccelerationXNoise());
      }
      if (sdfImu->LinearAccelerationYNoise().Type() != sdf::NoiseType::NONE)
      {
        ignition::gazebo::set(
            sensor->mutable_linear_acceleration()->mutable_y_noise(),
            sdfImu->LinearAccelerationYNoise());
      }
      if (sdfImu->LinearAccelerationZNoise().Type() != sdf::NoiseType::NONE)
      {
        ignition::gazebo::set(
            sensor->mutable_linear_acceleration()->mutable_z_noise(),
            sdfImu->LinearAccelerationZNoise());
      }

      if (sdfImu->AngularVelocityXNoise().Type() != sdf::NoiseType::NONE)
      {
        ignition::gazebo::set(
            sensor->mutable_angular_velocity()->mutable_x_noise(),
            sdfImu->AngularVelocityXNoise());
      }
      if (sdfImu->AngularVelocityYNoise().Type() != sdf::NoiseType::NONE)
      {
        ignition::gazebo::set(
            sensor->mutable_angular_velocity()->mutable_y_noise(),
            sdfImu->AngularVelocityYNoise());
      }
      if (sdfImu->AngularVelocityZNoise().Type() != sdf::NoiseType::NONE)
      {
        ignition::gazebo::set(
            sensor->mutable_angular_velocity()->mutable_z_noise(),
            sdfImu->AngularVelocityZNoise());
      }
      sensor->mutable_orientation_ref_frame()->set_localization(
          sdfImu->Localization());

      msgs::Set(sensor->mutable_orientation_ref_frame()->mutable_custom_rpy(),
        sdfImu->CustomRpy());
      sensor->mutable_orientation_ref_frame()->set_custom_rpy_parent_frame(
          sdfImu->CustomRpyParentFrame());

      msgs::Set(
          sensor->mutable_orientation_ref_frame()->mutable_gravity_dir_x(),
          sdfImu->GravityDirX());
      sensor->mutable_orientation_ref_frame()->set_gravity_dir_x_parent_frame(
          sdfImu->GravityDirXParentFrame());
    }
    else
    {
      ignerr << "Attempting to convert an magnetometer SDF sensor, but the "
=======
  else if (_in.Type() == sdf::SensorType::ALTIMETER)
  {
    if (_in.AltimeterSensor())
    {
      msgs::AltimeterSensor *sensor = out.mutable_altimeter();

      if (_in.AltimeterSensor()->VerticalPositionNoise().Type()
          != sdf::NoiseType::NONE)
      {
        ignition::gazebo::set(sensor->mutable_vertical_position_noise(),
            _in.AltimeterSensor()->VerticalPositionNoise());
      }
      if (_in.AltimeterSensor()->VerticalVelocityNoise().Type()
          != sdf::NoiseType::NONE)
      {
        ignition::gazebo::set(sensor->mutable_vertical_velocity_noise(),
            _in.AltimeterSensor()->VerticalVelocityNoise());
      }
    }
    else
    {
      ignerr << "Attempting to convert an altimeter SDF sensor, but the "
>>>>>>> a24c2c14
        << "sensor pointer is null.\n";
    }
  }

  return out;
}

//////////////////////////////////////////////////
template<>
sdf::Sensor ignition::gazebo::convert(const msgs::Sensor &_in)
{
  sdf::Sensor out;
  out.SetName(_in.name());
  if (!out.SetType(_in.type()))
    ignerr << "Failed to set the sensor type from [" << _in.type() << "]\n";

  out.SetUpdateRate(_in.update_rate());
  out.SetTopic(_in.topic());
  out.SetPose(msgs::Convert(_in.pose()));
  if (out.Type() == sdf::SensorType::MAGNETOMETER)
  {
    sdf::Magnetometer sensor;
    if (_in.has_magnetometer())
    {
      if (_in.magnetometer().has_x_noise())
      {
        sensor.SetXNoise(ignition::gazebo::convert<sdf::Noise>(
              _in.magnetometer().x_noise()));
      }
      if (_in.magnetometer().has_y_noise())
      {
        sensor.SetYNoise(ignition::gazebo::convert<sdf::Noise>(
              _in.magnetometer().y_noise()));
      }
      if (_in.magnetometer().has_z_noise())
      {
        sensor.SetZNoise(ignition::gazebo::convert<sdf::Noise>(
              _in.magnetometer().z_noise()));
      }
    }
    else
    {
      ignerr << "Attempting to convert an magnetometer sensor message, but the "
        << "message does not have a magnetometer nested message.\n";
    }

    out.SetMagnetometerSensor(sensor);
  }
<<<<<<< HEAD
  else if (out.Type() == sdf::SensorType::IMU)
  {
    sdf::Imu sensor;
    if (_in.has_imu())
    {
      if (_in.imu().has_linear_acceleration())
      {
        if (_in.imu().linear_acceleration().has_x_noise())
        {
          sensor.SetLinearAccelerationXNoise(
              ignition::gazebo::convert<sdf::Noise>(
                _in.imu().linear_acceleration().x_noise()));
        }
        if (_in.imu().linear_acceleration().has_y_noise())
        {
          sensor.SetLinearAccelerationYNoise(
              ignition::gazebo::convert<sdf::Noise>(
                _in.imu().linear_acceleration().y_noise()));
        }
        if (_in.imu().linear_acceleration().has_z_noise())
        {
          sensor.SetLinearAccelerationZNoise(
              ignition::gazebo::convert<sdf::Noise>(
                _in.imu().linear_acceleration().z_noise()));
        }
      }

      if (_in.imu().has_angular_velocity())
      {
        if (_in.imu().angular_velocity().has_x_noise())
        {
          sensor.SetAngularVelocityXNoise(
              ignition::gazebo::convert<sdf::Noise>(
                _in.imu().angular_velocity().x_noise()));
        }
        if (_in.imu().angular_velocity().has_y_noise())
        {
          sensor.SetAngularVelocityYNoise(
              ignition::gazebo::convert<sdf::Noise>(
                _in.imu().angular_velocity().y_noise()));
        }
        if (_in.imu().angular_velocity().has_z_noise())
        {
          sensor.SetAngularVelocityZNoise(
              ignition::gazebo::convert<sdf::Noise>(
                _in.imu().angular_velocity().z_noise()));
        }
      }

      if (_in.imu().has_orientation_ref_frame())
      {
        sensor.SetLocalization(
            _in.imu().orientation_ref_frame().localization());

        if (_in.imu().orientation_ref_frame().has_custom_rpy())
        {
          sensor.SetCustomRpy(
              msgs::Convert(_in.imu().orientation_ref_frame().custom_rpy()));
          sensor.SetCustomRpyParentFrame(
              _in.imu().orientation_ref_frame().custom_rpy_parent_frame());
        }

        if (_in.imu().orientation_ref_frame().has_gravity_dir_x())
        {
          sensor.SetGravityDirX(msgs::Convert(
                _in.imu().orientation_ref_frame().gravity_dir_x()));
          sensor.SetGravityDirXParentFrame(
              _in.imu().orientation_ref_frame().gravity_dir_x_parent_frame());
        }
=======
  else if (out.Type() == sdf::SensorType::ALTIMETER)
  {
    sdf::Altimeter sensor;
    if (_in.has_altimeter())
    {
      if (_in.altimeter().has_vertical_position_noise())
      {
        sensor.SetVerticalPositionNoise(ignition::gazebo::convert<sdf::Noise>(
              _in.altimeter().vertical_position_noise()));
      }

      if (_in.altimeter().has_vertical_velocity_noise())
      {
        sensor.SetVerticalVelocityNoise(ignition::gazebo::convert<sdf::Noise>(
              _in.altimeter().vertical_velocity_noise()));
>>>>>>> a24c2c14
      }
    }
    else
    {
<<<<<<< HEAD
      ignerr << "Attempting to convert an IMU sensor message, but the "
        << "message does not have an IMU nested message.\n";
    }

    out.SetImuSensor(sensor);
  }
=======
      ignerr << "Attempting to convert an altimeter sensor message, but the "
        << "message does not have a altimeter nested message.\n";
    }

    out.SetAltimeterSensor(sensor);
  }
  return out;
}

//////////////////////////////////////////////////
template<>
msgs::WorldStatistics ignition::gazebo::convert(const gazebo::UpdateInfo &_in)
{
  msgs::WorldStatistics out;
  out.set_iterations(_in.iterations);
  out.set_paused(_in.paused);
  out.mutable_sim_time()->CopyFrom(convert<msgs::Time>(_in.simTime));
  out.mutable_real_time()->CopyFrom(convert<msgs::Time>(_in.realTime));
  out.mutable_step_size()->CopyFrom(convert<msgs::Time>(_in.dt));
  return out;
}

//////////////////////////////////////////////////
template<>
gazebo::UpdateInfo ignition::gazebo::convert(const msgs::WorldStatistics &_in)
{
  gazebo::UpdateInfo out;
  out.iterations = _in.iterations();
  out.paused = _in.paused();
  out.simTime = convert<std::chrono::steady_clock::duration>(_in.sim_time());
  out.realTime = convert<std::chrono::steady_clock::duration>(_in.real_time());
  out.dt = convert<std::chrono::steady_clock::duration>(_in.step_size());
>>>>>>> a24c2c14
  return out;
}<|MERGE_RESOLUTION|>--- conflicted
+++ resolved
@@ -511,7 +511,31 @@
         << "sensor pointer is null.\n";
     }
   }
-<<<<<<< HEAD
+  else if (_in.Type() == sdf::SensorType::ALTIMETER)
+  {
+    if (_in.AltimeterSensor())
+    {
+      msgs::AltimeterSensor *sensor = out.mutable_altimeter();
+
+      if (_in.AltimeterSensor()->VerticalPositionNoise().Type()
+          != sdf::NoiseType::NONE)
+      {
+        ignition::gazebo::set(sensor->mutable_vertical_position_noise(),
+            _in.AltimeterSensor()->VerticalPositionNoise());
+      }
+      if (_in.AltimeterSensor()->VerticalVelocityNoise().Type()
+          != sdf::NoiseType::NONE)
+      {
+        ignition::gazebo::set(sensor->mutable_vertical_velocity_noise(),
+            _in.AltimeterSensor()->VerticalVelocityNoise());
+      }
+    }
+    else
+    {
+      ignerr << "Attempting to convert an altimeter SDF sensor, but the "
+        << "sensor pointer is null.\n";
+    }
+  }
   else if (_in.Type() == sdf::SensorType::IMU)
   {
     if (_in.ImuSensor())
@@ -573,30 +597,6 @@
     else
     {
       ignerr << "Attempting to convert an magnetometer SDF sensor, but the "
-=======
-  else if (_in.Type() == sdf::SensorType::ALTIMETER)
-  {
-    if (_in.AltimeterSensor())
-    {
-      msgs::AltimeterSensor *sensor = out.mutable_altimeter();
-
-      if (_in.AltimeterSensor()->VerticalPositionNoise().Type()
-          != sdf::NoiseType::NONE)
-      {
-        ignition::gazebo::set(sensor->mutable_vertical_position_noise(),
-            _in.AltimeterSensor()->VerticalPositionNoise());
-      }
-      if (_in.AltimeterSensor()->VerticalVelocityNoise().Type()
-          != sdf::NoiseType::NONE)
-      {
-        ignition::gazebo::set(sensor->mutable_vertical_velocity_noise(),
-            _in.AltimeterSensor()->VerticalVelocityNoise());
-      }
-    }
-    else
-    {
-      ignerr << "Attempting to convert an altimeter SDF sensor, but the "
->>>>>>> a24c2c14
         << "sensor pointer is null.\n";
     }
   }
@@ -645,7 +645,31 @@
 
     out.SetMagnetometerSensor(sensor);
   }
-<<<<<<< HEAD
+  else if (out.Type() == sdf::SensorType::ALTIMETER)
+  {
+    sdf::Altimeter sensor;
+    if (_in.has_altimeter())
+    {
+      if (_in.altimeter().has_vertical_position_noise())
+      {
+        sensor.SetVerticalPositionNoise(ignition::gazebo::convert<sdf::Noise>(
+              _in.altimeter().vertical_position_noise()));
+      }
+
+      if (_in.altimeter().has_vertical_velocity_noise())
+      {
+        sensor.SetVerticalVelocityNoise(ignition::gazebo::convert<sdf::Noise>(
+              _in.altimeter().vertical_velocity_noise()));
+      }
+    }
+    else
+    {
+      ignerr << "Attempting to convert an altimeter sensor message, but the "
+        << "message does not have a altimeter nested message.\n";
+    }
+
+    out.SetAltimeterSensor(sensor);
+  }
   else if (out.Type() == sdf::SensorType::IMU)
   {
     sdf::Imu sensor;
@@ -715,41 +739,17 @@
           sensor.SetGravityDirXParentFrame(
               _in.imu().orientation_ref_frame().gravity_dir_x_parent_frame());
         }
-=======
-  else if (out.Type() == sdf::SensorType::ALTIMETER)
-  {
-    sdf::Altimeter sensor;
-    if (_in.has_altimeter())
-    {
-      if (_in.altimeter().has_vertical_position_noise())
-      {
-        sensor.SetVerticalPositionNoise(ignition::gazebo::convert<sdf::Noise>(
-              _in.altimeter().vertical_position_noise()));
-      }
-
-      if (_in.altimeter().has_vertical_velocity_noise())
-      {
-        sensor.SetVerticalVelocityNoise(ignition::gazebo::convert<sdf::Noise>(
-              _in.altimeter().vertical_velocity_noise()));
->>>>>>> a24c2c14
       }
     }
     else
     {
-<<<<<<< HEAD
       ignerr << "Attempting to convert an IMU sensor message, but the "
         << "message does not have an IMU nested message.\n";
     }
 
     out.SetImuSensor(sensor);
   }
-=======
-      ignerr << "Attempting to convert an altimeter sensor message, but the "
-        << "message does not have a altimeter nested message.\n";
-    }
-
-    out.SetAltimeterSensor(sensor);
-  }
+
   return out;
 }
 
@@ -776,6 +776,5 @@
   out.simTime = convert<std::chrono::steady_clock::duration>(_in.sim_time());
   out.realTime = convert<std::chrono::steady_clock::duration>(_in.real_time());
   out.dt = convert<std::chrono::steady_clock::duration>(_in.step_size());
->>>>>>> a24c2c14
   return out;
 }