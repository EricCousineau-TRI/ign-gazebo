/*
 * Copyright (C) 2019 Open Source Robotics Foundation
 *
 * Licensed under the Apache License, Version 2.0 (the "License");
 * you may not use this file except in compliance with the License.
 * You may obtain a copy of the License at
 *
 *     http://www.apache.org/licenses/LICENSE-2.0
 *
 * Unless required by applicable law or agreed to in writing, software
 * distributed under the License is distributed on an "AS IS" BASIS,
 * WITHOUT WARRANTIES OR CONDITIONS OF ANY KIND, either express or implied.
 * See the License for the specific language governing permissions and
 * limitations under the License.
 *
*/
#include <tinyxml2.h>
#include <cstring>
#include <ignition/common/Console.hh>
#include <ignition/common/SignalHandler.hh>

#include <ignition/gui/Application.hh>
#include <ignition/gui/MainWindow.hh>
#include <ignition/gui/Plugin.hh>

#include "ignition/gazebo/config.hh"
#include "ignition/gazebo/gui/GuiRunner.hh"
#include "ignition/gazebo/gui/TmpIface.hh"
#include "ignition/gazebo/Server.hh"
#include "ignition/gazebo/ServerConfig.hh"
#include "ign.hh"

//////////////////////////////////////////////////
extern "C" IGNITION_GAZEBO_VISIBLE char *ignitionGazeboVersion()
{
  return strdup(IGNITION_GAZEBO_VERSION_FULL);
}

//////////////////////////////////////////////////
extern "C" IGNITION_GAZEBO_VISIBLE char *gazeboVersionHeader()
{
  return strdup(IGNITION_GAZEBO_VERSION_HEADER);
}

//////////////////////////////////////////////////
extern "C" IGNITION_GAZEBO_VISIBLE void cmdVerbosity(
    const char *_verbosity)
{
  ignition::common::Console::SetVerbosity(std::atoi(_verbosity));
}

//////////////////////////////////////////////////
extern "C" IGNITION_GAZEBO_VISIBLE const char *worldInstallDir()
{
  return IGN_GAZEBO_WORLD_INSTALL_DIR;
}

//////////////////////////////////////////////////
extern "C" IGNITION_GAZEBO_VISIBLE int runServer(const char *_sdfString,
    int _iterations, int _run, float _hz, int _levels, const char *_networkRole,
    int _networkSecondaries, int _record, const char *_recordPath,
    const char *_playback, const char *_file)
{
  ignition::gazebo::ServerConfig serverConfig;

  if (_recordPath != nullptr && std::strlen(_recordPath) > 0)
  {
    ignLogInit(_recordPath, "server_console.log");
  }
  else
  {
    ignLogInit(serverConfig.LogRecordPath(), "server_console.log");
  }

  ignmsg << "Ignition Gazebo Server v" << IGNITION_GAZEBO_VERSION_FULL
         << std::endl;


  // Set the SDF string to user
  if (_sdfString != nullptr && std::strlen(_sdfString) > 0)
  {
    if (!serverConfig.SetSdfString(_sdfString))
    {
      ignerr << "Failed to set SDF string [" << _sdfString << "]" << std::endl;
      return -1;
    }
  }
  serverConfig.SetSdfFile(_file);

  // Set the update rate.
  if (_hz > 0.0)
    serverConfig.SetUpdateRate(_hz);

  // Set whether levels should be used.
  if (_levels > 0)
  {
    ignmsg << "Using the level system\n";
    serverConfig.SetUseLevels(true);
  }

  if (_networkRole && std::strlen(_networkRole) > 0)
  {
    ignmsg << "Using the distributed simulation and levels systems\n";
    serverConfig.SetNetworkRole(_networkRole);
    serverConfig.SetNetworkSecondaries(_networkSecondaries);
    serverConfig.SetUseLevels(true);
  }

  if ((_recordPath != nullptr && std::strlen(_recordPath) > 0) || _record > 0)
  {
    if (_playback != nullptr && std::strlen(_playback) > 0)
    {
      ignerr << "Both record and playback are specified. Only specify one.\n";
      return -1;
    }

    serverConfig.SetUseLogRecord(true);

    if (_recordPath != nullptr && std::strlen(_recordPath) > 0)
    {
      serverConfig.SetLogRecordPath(_recordPath);
    }
    else
    {
      ignmsg << "Recording states to default path\n";
    }
  }

  if (_playback != nullptr && std::strlen(_playback) > 0)
  {
    if (_sdfString != nullptr && std::strlen(_sdfString) > 0)
    {
      ignerr << "Both an SDF file and playback flag are specified. "
        << "Only specify one.\n";
      return -1;
    }
    else
    {
      ignmsg << "Playing back states" << _playback << std::endl;
      serverConfig.SetLogPlaybackPath(_playback);
    }
  }

  // Create the Gazebo server
  ignition::gazebo::Server server(serverConfig);

  // Run the server
  server.Run(true, _iterations, _run == 0);

  igndbg << "Shutting down ign-gazebo-server" << std::endl;
  return 0;
}

//////////////////////////////////////////////////
extern "C" IGNITION_GAZEBO_VISIBLE int runGui(const char *_guiConfig)
{
  ignition::common::SignalHandler sigHandler;
  bool sigKilled = false;
  sigHandler.AddCallback([&](const int /*_sig*/)
  {
    sigKilled = true;
  });

  ignmsg << "Ignition Gazebo GUI    v" << IGNITION_GAZEBO_VERSION_FULL
         << std::endl;

  // Temporary transport interface
  auto tmp = std::make_unique<ignition::gazebo::TmpIface>();

  int argc = 0;
  char **argv = nullptr;

  // Initialize Qt app
  ignition::gui::Application app(argc, argv);
  app.AddPluginPath(IGN_GAZEBO_GUI_PLUGIN_INSTALL_DIR);

  // add import path so we can load custom modules
  app.Engine()->addImportPath(IGN_GAZEBO_GUI_PLUGIN_INSTALL_DIR);

  // Set default config file for Gazebo
  std::string defaultConfig;
  ignition::common::env(IGN_HOMEDIR, defaultConfig);
  defaultConfig = ignition::common::joinPaths(defaultConfig, ".ignition",
      "gazebo", "gui.config");
  app.SetDefaultConfigPath(defaultConfig);

  // Customize window
  auto mainWin = app.findChild<ignition::gui::MainWindow *>();
  auto win = mainWin->QuickWindow();
  win->setProperty("title", "Gazebo");

  // Let QML files use TmpIface' functions and properties
  auto context = new QQmlContext(app.Engine()->rootContext());
  context->setContextProperty("TmpIface", tmp.get());

  // Instantiate GazeboDrawer.qml file into a component
  QQmlComponent component(app.Engine(), ":/Gazebo/GazeboDrawer.qml");
  auto gzDrawerItem = qobject_cast<QQuickItem *>(component.create(context));
  if (gzDrawerItem)
  {
    // C++ ownership
    QQmlEngine::setObjectOwnership(gzDrawerItem, QQmlEngine::CppOwnership);

    // Add to main window
    auto parentDrawerItem = win->findChild<QQuickItem *>("sideDrawer");
    gzDrawerItem->setParentItem(parentDrawerItem);
    gzDrawerItem->setParent(app.Engine());
  }
  else
  {
    ignerr << "Failed to instantiate custom drawer, drawer will be empty"
           << std::endl;
  }

  // Get list of worlds
  ignition::transport::Node node;

  bool executed{false};
  bool result{false};
  unsigned int timeout{5000};
  std::string service{"/gazebo/worlds"};
  ignition::msgs::StringMsg_V worldsMsg;

  // This loop is here to allow the server time to download resources.
  // \todo(nkoenig) Async resource download. Search for "Async resource
  // download in `src/Server.cc` for corresponding todo item. This todo is
  // resolved when this while loop can be removed.
  while (!sigKilled && !executed)
  {
    igndbg << "GUI requesting list of world names. The server may be busy "
      << "downloading resources. Please be patient." << std::endl;
    executed = node.Request(service, timeout, worldsMsg, result);
  }

  // Only print error message if a sigkill was not received.
  if (!sigKilled)
  {
    if (!executed)
      ignerr << "Timed out when getting world names." << std::endl;
    else if (!result)
      ignerr << "Failed to get world names." << std::endl;
  }

  if (!executed || !result || worldsMsg.data().empty())
    return false;

  std::vector<ignition::gazebo::GuiRunner *> runners;

  // Configuration file from command line
  if (_guiConfig != nullptr && std::strlen(_guiConfig) > 0)
  {
    if (!app.LoadConfig(_guiConfig))
    {
      ignwarn << "Failed to load config file[" << _guiConfig << "]."
              << std::endl;
    }

    // Use the first world name with the config file
    // TODO(anyone) Most of ign-gazebo's transport API includes the world name,
    // which makes it complicated to mix configurations across worlds.
    // We could have a way to use world-agnostic topics like Gazebo-classic's ~
    auto runner = new ignition::gazebo::GuiRunner(worldsMsg.data(0));
    runner->connect(&app, &ignition::gui::Application::PluginAdded, runner,
        &ignition::gazebo::GuiRunner::OnPluginAdded);
    runners.push_back(runner);
  }
  // GUI configuration from SDF (request to server)
  else
  {
    // TODO(anyone) Parallelize this if multiple worlds becomes an important use
    // case.
    for (int w = 0; w < worldsMsg.data_size(); ++w)
    {
      const auto &worldName = worldsMsg.data(w);

      // Request GUI info for each world
      result = false;
      service = std::string("/world/" + worldName + "/gui/info");

      igndbg << "Requesting GUI from [" << service << "]..." << std::endl;

      // Request and block
      ignition::msgs::GUI res;
      executed = node.Request(service, timeout, res, result);

      if (!executed)
        ignerr << "Service call timed out for [" << service << "]" << std::endl;
      else if (!result)
        ignerr << "Service call failed for [" << service << "]" << std::endl;

      for (int p = 0; p < res.plugin_size(); ++p)
      {
        const auto &plugin = res.plugin(p);
        const auto &fileName = plugin.filename();
        std::string pluginStr = "<plugin filename='" + fileName + "'>" +
            plugin.innerxml() + "</plugin>";

        tinyxml2::XMLDocument pluginDoc;
        pluginDoc.Parse(pluginStr.c_str());

        app.LoadPlugin(fileName,
            pluginDoc.FirstChildElement("plugin"));
      }

      // GUI runner
      auto runner = new ignition::gazebo::GuiRunner(worldName);
      runner->connect(&app, &ignition::gui::Application::PluginAdded, runner,
          &ignition::gazebo::GuiRunner::OnPluginAdded);
      runners.push_back(runner);
    }
    mainWin->configChanged();
  }

  if (runners.empty())
  {
    ignerr << "Failed to start a GUI runner." << std::endl;
    return -1;
  }

  // If no plugins have been added, load default config file
  auto plugins = mainWin->findChildren<ignition::gui::Plugin *>();
  if (plugins.empty())
  {
    // Check if there's a default config file under
    // ~/.ignition/gazebo and use that. If there isn't, copy
    // the installed file there first.
    if (!ignition::common::exists(defaultConfig))
    {
      auto installedConfig = ignition::common::joinPaths(
          IGNITION_GAZEBO_GUI_CONFIG_PATH, "gui.config");
      if (!ignition::common::copyFile(installedConfig, defaultConfig))
      {
        ignerr << "Failed to copy installed config [" << installedConfig
               << "] to default config [" << defaultConfig << "]."
               << std::endl;
        return -1;
      }
      else
      {
        ignmsg << "Copied installed config [" << installedConfig
               << "] to default config [" << defaultConfig << "]."
               << std::endl;
      }
    }

<<<<<<< HEAD
    // GUI runner
    auto runner = new ignition::gazebo::GuiRunner(worldName);
    runner->connect(&app, &ignition::gui::Application::PluginAdded, runner,
      &ignition::gazebo::GuiRunner::OnPluginAdded);
    runners.push_back(runner);
    runner->setParent(ignition::gui::App());
=======
    // Also set ~/.ignition/gazebo/gui.config as the default path
    if (!app.LoadConfig(defaultConfig))
    {
      ignerr << "Failed to load config file[" << _guiConfig << "]."
             << std::endl;
      return -1;
    }
>>>>>>> adabee11
  }

  // Run main window.
  // This blocks until the window is closed or we receive a SIGINT
  app.exec();

  for (auto runner : runners)
    delete runner;
  runners.clear();

  igndbg << "Shutting down ign-gazebo-gui" << std::endl;
  return 0;
}<|MERGE_RESOLUTION|>--- conflicted
+++ resolved
@@ -263,6 +263,7 @@
     runner->connect(&app, &ignition::gui::Application::PluginAdded, runner,
         &ignition::gazebo::GuiRunner::OnPluginAdded);
     runners.push_back(runner);
+    runner->setParent(ignition::gui::App());
   }
   // GUI configuration from SDF (request to server)
   else
@@ -343,14 +344,6 @@
       }
     }
 
-<<<<<<< HEAD
-    // GUI runner
-    auto runner = new ignition::gazebo::GuiRunner(worldName);
-    runner->connect(&app, &ignition::gui::Application::PluginAdded, runner,
-      &ignition::gazebo::GuiRunner::OnPluginAdded);
-    runners.push_back(runner);
-    runner->setParent(ignition::gui::App());
-=======
     // Also set ~/.ignition/gazebo/gui.config as the default path
     if (!app.LoadConfig(defaultConfig))
     {
@@ -358,7 +351,6 @@
              << std::endl;
       return -1;
     }
->>>>>>> adabee11
   }
 
   // Run main window.
