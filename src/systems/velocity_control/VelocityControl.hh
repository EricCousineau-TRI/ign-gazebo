/*
 * Copyright (C) 2020 Open Source Robotics Foundation
 *
 * Licensed under the Apache License, Version 2.0 (the "License");
 * you may not use this file except in compliance with the License.
 * You may obtain a copy of the License at
 *
 *     http://www.apache.org/licenses/LICENSE-2.0
 *
 * Unless required by applicable law or agreed to in writing, software
 * distributed under the License is distributed on an "AS IS" BASIS,
 * WITHOUT WARRANTIES OR CONDITIONS OF ANY KIND, either express or implied.
 * See the License for the specific language governing permissions and
 * limitations under the License.
 *
 */
#ifndef IGNITION_GAZEBO_SYSTEMS_VELOCITYCONTROL_HH_
#define IGNITION_GAZEBO_SYSTEMS_VELOCITYCONTROL_HH_

#include <memory>
#include <optional>

#include <ignition/gazebo/velocity-control-system/Export.hh>
#include <ignition/gazebo/System.hh>

namespace ignition
{
namespace gazebo
{
// Inline bracket to help doxygen filtering.
inline namespace IGNITION_GAZEBO_VERSION_NAMESPACE {
namespace systems
{
  // Forward declaration
  class VelocityControlPrivate;

  /// \brief Linear and angular velocity controller
  /// which is directly set on a model.
<<<<<<< HEAD
  class IGNITION_GAZEBO_VELOCITY_CONTROL_SYSTEM_VISIBLE VelocityControl
=======
  class VelocityControl
>>>>>>> 60aac163
      : public System,
        public ISystemConfigure,
        public ISystemPreUpdate,
        public ISystemPostUpdate
  {
    /// \brief Constructor
    public: VelocityControl();

    /// \brief Destructor
    public: ~VelocityControl() override = default;

    // Documentation inherited
    public: void Configure(const Entity &_entity,
                           const std::shared_ptr<const sdf::Element> &_sdf,
                           EntityComponentManager &_ecm,
                           EventManager &_eventMgr) override;

    // Documentation inherited
    public: void PreUpdate(
                const ignition::gazebo::UpdateInfo &/*_info*/,
                ignition::gazebo::EntityComponentManager &_ecm) override;

    // Documentation inherited
    public: void PostUpdate(
                const UpdateInfo &_info,
                const EntityComponentManager &_ecm) override;

    /// \brief Private data pointer
    private: std::unique_ptr<VelocityControlPrivate> dataPtr;
  };
  }
}
}
}

#endif
<|MERGE_RESOLUTION|>--- conflicted
+++ resolved
@@ -20,7 +20,6 @@
 #include <memory>
 #include <optional>
 
-#include <ignition/gazebo/velocity-control-system/Export.hh>
 #include <ignition/gazebo/System.hh>
 
 namespace ignition
@@ -36,11 +35,7 @@
 
   /// \brief Linear and angular velocity controller
   /// which is directly set on a model.
-<<<<<<< HEAD
-  class IGNITION_GAZEBO_VELOCITY_CONTROL_SYSTEM_VISIBLE VelocityControl
-=======
   class VelocityControl
->>>>>>> 60aac163
       : public System,
         public ISystemConfigure,
         public ISystemPreUpdate,
