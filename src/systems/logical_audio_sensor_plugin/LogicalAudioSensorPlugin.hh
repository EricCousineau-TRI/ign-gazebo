--- conflicted
+++ resolved
@@ -19,7 +19,6 @@
 
 #include <memory>
 
-#include <ignition/gazebo/logicalaudiosensorplugin-system/Export.hh>
 #include <ignition/gazebo/System.hh>
 
 namespace ignition
@@ -129,11 +128,7 @@
   /// <PREFIX>/mic_<id>/detection topic, where <PREFIX> is the scoped name
   /// for the microphone - see ignition::gazebo::scopedName for more details -
   /// and <id> is the value specified in the microphone's <id> tag from the SDF.
-<<<<<<< HEAD
-  class IGNITION_GAZEBO_LOGICALAUDIOSENSORPLUGIN_SYSTEM_VISIBLE LogicalAudioSensorPlugin :
-=======
   class LogicalAudioSensorPlugin :
->>>>>>> cd78bd45
     public System,
     public ISystemConfigure,
     public ISystemPreUpdate,
