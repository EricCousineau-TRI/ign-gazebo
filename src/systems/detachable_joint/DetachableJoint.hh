/*
 * Copyright (C) 2019 Open Source Robotics Foundation
 *
 * Licensed under the Apache License, Version 2.0 (the "License");
 * you may not use this file except in compliance with the License.
 * You may obtain a copy of the License at
 *
 *     http://www.apache.org/licenses/LICENSE-2.0
 *
 * Unless required by applicable law or agreed to in writing, software
 * distributed under the License is distributed on an "AS IS" BASIS,
 * WITHOUT WARRANTIES OR CONDITIONS OF ANY KIND, either express or implied.
 * See the License for the specific language governing permissions and
 * limitations under the License.
 *
 */

#ifndef IGNITION_GAZEBO_SYSTEMS_DETACHABLEJOINT_HH_
#define IGNITION_GAZEBO_SYSTEMS_DETACHABLEJOINT_HH_

#include <ignition/msgs/empty.pb.h>

#include <memory>
#include <string>
#include <ignition/transport/Node.hh>

#include "ignition/gazebo/detachable-joint-system/Export.hh"
#include "ignition/gazebo/Model.hh"
#include "ignition/gazebo/System.hh"

namespace ignition
{
namespace gazebo
{
// Inline bracket to help doxygen filtering.
inline namespace IGNITION_GAZEBO_VERSION_NAMESPACE {
namespace systems
{
  /// \brief A system that initially attaches two models via a fixed joint and
  /// allows for the models to get detached during simulation via a topic.
  ///
  /// Parameters:
  ///
  /// <parent_link>: Name of the link in the parent model to be used in
  /// creating a fixed joint with a link in the child model.
  ///
  /// <child_model>: Name of the model to which this model will be connected
  ///
  /// <child_link>: Name of the link in the child model to be used in
  /// creating a fixed joint with a link in the parent model.
  ///
  /// <topic> (optional): Topic name to be used for detaching connections
  ///
  /// <suppress_child_warning> (optional): If true, the system
  /// will not print a warning message if a child model does not exist yet.
  /// Otherwise, a warning message is printed. Defaults to false.

<<<<<<< HEAD
  class IGNITION_GAZEBO_DETACHABLE_JOINT_SYSTEM_VISIBLE DetachableJoint
=======
  class DetachableJoint
>>>>>>> 60aac163
      : public System,
        public ISystemConfigure,
        public ISystemPreUpdate
  {
    /// Documentation inherited
    public: DetachableJoint() = default;

    /// Documentation inherited
    public: void Configure(const Entity &_entity,
                           const std::shared_ptr<const sdf::Element> &_sdf,
                           EntityComponentManager &_ecm,
                           EventManager &_eventMgr) final;

    /// Documentation inherited
    public: void PreUpdate(
                const ignition::gazebo::UpdateInfo &_info,
                ignition::gazebo::EntityComponentManager &_ecm) final;

    /// \brief Callback for detach request topic
    private: void OnDetachRequest(const msgs::Empty &_msg);

    /// \brief The model associated with this system.
    private: Model model;

    /// \brief Name of child model
    private: std::string childModelName;

    /// \brief Name of attachment link in the child model
    private: std::string childLinkName;

    /// \brief Topic to be used for detaching connections
    private: std::string topic;

    /// \brief Whether to suppress warning about missing child model.
    private: bool suppressChildWarning{false};

    /// \brief Entity of attachment link in the parent model
    private: Entity parentLinkEntity{kNullEntity};

    /// \brief Entity of attachment link in the child model
    private: Entity childLinkEntity{kNullEntity};

    /// \brief Entity of the detachable joint created by this system
    private: Entity detachableJointEntity{kNullEntity};

    /// \brief Whether detachment has been requested
    private: std::atomic<bool> detachRequested{false};

    /// \brief Ignition communication node.
    public: transport::Node node;

    /// \brief Whether all parameters are valid and the system can proceed
    private: bool validConfig{false};

    /// \brief Whether the system has been initialized
    private: bool initialized{false};
  };
  }
}
}
}

#endif<|MERGE_RESOLUTION|>--- conflicted
+++ resolved
@@ -24,7 +24,6 @@
 #include <string>
 #include <ignition/transport/Node.hh>
 
-#include "ignition/gazebo/detachable-joint-system/Export.hh"
 #include "ignition/gazebo/Model.hh"
 #include "ignition/gazebo/System.hh"
 
@@ -55,11 +54,7 @@
   /// will not print a warning message if a child model does not exist yet.
   /// Otherwise, a warning message is printed. Defaults to false.
 
-<<<<<<< HEAD
-  class IGNITION_GAZEBO_DETACHABLE_JOINT_SYSTEM_VISIBLE DetachableJoint
-=======
   class DetachableJoint
->>>>>>> 60aac163
       : public System,
         public ISystemConfigure,
         public ISystemPreUpdate
