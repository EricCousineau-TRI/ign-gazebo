--- conflicted
+++ resolved
@@ -22,12 +22,9 @@
 #include <sdf/Root.hh>
 #include <sdf/Error.hh>
 
-<<<<<<< HEAD
 #include <ignition/msgs/boolean.pb.h>
 #include <ignition/msgs/entity.pb.h>
 #include <ignition/msgs/entity_factory.pb.h>
-=======
->>>>>>> e78b9be4
 #include <ignition/msgs/Utility.hh>
 #include <ignition/plugin/Register.hh>
 #include <ignition/transport/Node.hh>
@@ -109,10 +106,10 @@
   /// \param[in] _msg Delete message.
   /// \param[in] _iface Pointer to user commands interface.
   public: DeleteCommand(msgs::Entity *_msg,
-      const std::shared_ptr<UserCommandsInterface> &_iface);
+      std::shared_ptr<UserCommandsInterface> &_iface);
 
   // Documentation inherited
-  public: virtual bool Execute() final;
+  public: bool Execute() final;
 };
 }
 }
@@ -121,13 +118,8 @@
 /// \brief Private UserCommands data class.
 class ignition::gazebo::systems::UserCommandsPrivate
 {
-<<<<<<< HEAD
-  /// \brief Callback for factory service
+  /// \brief Callback for create service
   /// \param[in] _req Request containing entity description.
-=======
-  /// \brief Callback for create service
-  /// \param[in] _req Request
->>>>>>> e78b9be4
   /// \param[in] _res True if message successfully received and queued.
   /// It does not mean that the entity will be successfully spawned.
   /// \return True if successful.
@@ -179,13 +171,12 @@
 
   auto worldName = _ecm.Component<components::Name>(_entity)->Data();
 
-<<<<<<< HEAD
-  // Spawn service
-  std::string factoryService{"/world/" + worldName + "/factory"};
-  this->dataPtr->node.Advertise(factoryService, &UserCommandsPrivate::FactoryService,
-      this->dataPtr.get());
-
-  ignmsg << "Factory service on [" << factoryService << "]" << std::endl;
+  // Create service
+  std::string createService{"/world/" + worldName + "/create"};
+  this->dataPtr->node.Advertise(createService,
+      &UserCommandsPrivate::CreateService, this->dataPtr.get());
+
+  ignmsg << "Create service on [" << createService << "]" << std::endl;
 
   // Delete service
   std::string deleteService{"/world/" + worldName + "/delete"};
@@ -193,13 +184,6 @@
       this->dataPtr.get());
 
   ignmsg << "Delete service on [" << deleteService << "]" << std::endl;
-=======
-  std::string createService{"/world/" + worldName + "/create"};
-  this->dataPtr->node.Advertise(createService,
-      &UserCommandsPrivate::CreateService, this->dataPtr.get());
-
-  ignmsg << "Create service on [" << createService << "]" << std::endl;
->>>>>>> e78b9be4
 }
 
 //////////////////////////////////////////////////
@@ -430,7 +414,7 @@
 
 //////////////////////////////////////////////////
 DeleteCommand::DeleteCommand(msgs::Entity *_msg,
-    const std::shared_ptr<UserCommandsInterface> &_iface)
+    std::shared_ptr<UserCommandsInterface> &_iface)
     : UserCommand(_msg, _iface)
 {
 }
@@ -488,7 +472,7 @@
     return false;
   }
 
-  this->iface->factory->RequestEraseEntity(entity);
+  this->iface->creator->RequestRemoveEntity(entity);
   return true;
 }
 
