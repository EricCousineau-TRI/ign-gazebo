/*
 * Copyright (C) 2019 Open Source Robotics Foundation
 *
 * Licensed under the Apache License, Version 2.0 (the "License");
 * you may not use this file except in compliance with the License.
 * You may obtain a copy of the License at
 *
 *     http://www.apache.org/licenses/LICENSE-2.0
 *
 * Unless required by applicable law or agreed to in writing, software
 * distributed under the License is distributed on an "AS IS" BASIS,
 * WITHOUT WARRANTIES OR CONDITIONS OF ANY KIND, either express or implied.
 * See the License for the specific language governing permissions and
 * limitations under the License.
 *
 */

#include <unordered_map>
#include <vector>

#include <sdf/Element.hh>
#include <sdf/Actor.hh>
#include <sdf/Light.hh>
#include <sdf/Link.hh>
#include <sdf/Model.hh>
#include <sdf/parser.hh>
#include <sdf/Scene.hh>
#include <sdf/SDFImpl.hh>
#include <sdf/Visual.hh>

#include <ignition/common/Profiler.hh>
#include <ignition/common/Skeleton.hh>

#include <ignition/math/Color.hh>
#include <ignition/math/Helpers.hh>
#include <ignition/math/Matrix4.hh>
#include <ignition/math/Pose3.hh>

#include <ignition/rendering.hh>
#include <ignition/rendering/RenderEngine.hh>
#include <ignition/rendering/RenderingIface.hh>
#include <ignition/rendering/Scene.hh>

#include "ignition/gazebo/components/Actor.hh"
#include "ignition/gazebo/components/Camera.hh"
#include "ignition/gazebo/components/CastShadows.hh"
#include "ignition/gazebo/components/DepthCamera.hh"
#include "ignition/gazebo/components/GpuLidar.hh"
#include "ignition/gazebo/components/Geometry.hh"
#include "ignition/gazebo/components/Light.hh"
#include "ignition/gazebo/components/Link.hh"
#include "ignition/gazebo/components/Material.hh"
#include "ignition/gazebo/components/Model.hh"
#include "ignition/gazebo/components/Name.hh"
#include "ignition/gazebo/components/ParentEntity.hh"
#include "ignition/gazebo/components/Pose.hh"
#include "ignition/gazebo/components/RgbdCamera.hh"
#include "ignition/gazebo/components/Scene.hh"
#include "ignition/gazebo/components/Visual.hh"
#include "ignition/gazebo/components/World.hh"
#include "ignition/gazebo/EntityComponentManager.hh"

#include "ignition/gazebo/rendering/RenderUtil.hh"
#include "ignition/gazebo/rendering/SceneManager.hh"
#include "ignition/gazebo/rendering/MarkerManager.hh"

#include "ignition/gazebo/Util.hh"

using namespace ignition;
using namespace gazebo;

// Private data class.
class ignition::gazebo::RenderUtilPrivate
{
  /// True if the rendering component is initialized
  public: bool initialized = false;

  /// \brief Create rendering entities
  /// \param[in] _ecm The entity-component manager
  public: void CreateRenderingEntities(const EntityComponentManager &_ecm,
      const UpdateInfo &_info);

  /// \brief Remove rendering entities
  /// \param[in] _ecm The entity-component manager
  public: void RemoveRenderingEntities(const EntityComponentManager &_ecm,
      const UpdateInfo &_info);

  /// \brief Update rendering entities
  /// \param[in] _ecm The entity-component manager
  public: void UpdateRenderingEntities(const EntityComponentManager &_ecm);

  /// \brief Total time elapsed in simulation. This will not increase while
  /// paused.
  public: std::chrono::steady_clock::duration simTime{0};

  /// \brief Name of rendering engine
  public: std::string engineName = "ogre2";

  /// \brief Name of scene
  public: std::string sceneName = "scene";

  /// \brief Initial Camera pose
  public: math::Pose3d cameraPose = math::Pose3d(0, 0, 2, 0, 0.4, 0);

  /// \brief Scene background color
  public: math::Color backgroundColor = math::Color::Black;

  /// \brief Ambient color
  public: math::Color ambientLight = math::Color(1.0, 1.0, 1.0, 1.0);

  /// \brief Scene manager
  public: SceneManager sceneManager;

  /// \brief Marker manager
  public: MarkerManager markerManager;

  /// \brief Pointer to rendering engine.
  public: ignition::rendering::RenderEngine *engine{nullptr};

  /// \brief rendering scene to be managed by the scene manager and used to
  /// generate sensor data
  public: rendering::ScenePtr scene;

  /// \brief Flag to indicate if the current GL context should be used
  public: bool useCurrentGLContext = false;

  /// \brief New scenes to be created
  public: std::vector<sdf::Scene> newScenes;

  /// \brief New models to be created. The elements in the tuple are:
  /// [0] entity id, [1], SDF DOM, [2] parent entity id, [3] sim iteration
  public: std::vector<std::tuple<Entity, sdf::Model, Entity, uint64_t>>
      newModels;

  /// \brief New links to be created. The elements in the tuple are:
  /// [0] entity id, [1], SDF DOM, [2] parent entity id
  public: std::vector<std::tuple<Entity, sdf::Link, Entity>> newLinks;

  /// \brief New visuals to be created. The elements in the tuple are:
  /// [0] entity id, [1], SDF DOM, [2] parent entity id
  public: std::vector<std::tuple<Entity, sdf::Visual, Entity>> newVisuals;

  /// \brief New actors to be created. The elements in the tuple are:
  /// [0] entity id, [1], SDF DOM, [2] parent entity id
  public: std::vector<std::tuple<Entity, sdf::Actor, Entity>> newActors;

  /// \brief New lights to be created. The elements in the tuple are:
  /// [0] entity id, [1], SDF DOM, [2] parent entity id
  public: std::vector<std::tuple<Entity, sdf::Light, Entity>> newLights;

  /// \brief New sensors to be created. The elements in the tuple are:
  /// [0] entity id, [1], SDF DOM, [2] parent entity id
  public: std::vector<std::tuple<Entity, sdf::Sensor, Entity>>
      newSensors;

  /// \brief Map of ids of entites to be removed and sim iteration when the
  /// remove request is received
  public: std::unordered_map<Entity, uint64_t> removeEntities;

  /// \brief A unordered_map of entity ids and pose updates.
  public: std::unordered_map<Entity, math::Pose3d> entityPoses;

  /// \brief A map of entity ids and actor transforms.
  public: std::map<Entity, std::map<std::string, math::Matrix4d>>
                          actorTransforms;

<<<<<<< HEAD
  /// \brief A map of entity ids and actor animation info.
  public: std::map<Entity, AnimationUpdateData> actorAnimationData;

  /// \brief Name of skeleton animation that is currently playing
  public: std::string skelAnimName;

  /// \brief True to update skeletons manually using bone poses
  /// (see actorTransforms). False to let render engine update animation
  /// based on sim time.
  public: bool actorManualSkeletonUpdate = false;
=======
  /// \brief A map of entity ids and trajectory pose updates.
  public: std::unordered_map<Entity, math::Pose3d> trajectoryPoses;
>>>>>>> 14cf62eb

  /// \brief Mutex to protect updates
  public: std::mutex updateMutex;

  //// \brief Flag to indicate whether to create sensors
  public: bool enableSensors = false;

  /// \brief Callback function for creating sensors.
  /// The function args are: entity id, sensor sdf, and parent name.
  /// The function returns the id of the rendering sensor created.
  public: std::function<
      std::string(const sdf::Sensor &, const std::string &)>
      createSensorCb;

  /// \brief Entity currently being selected.
  public: rendering::NodePtr selectedEntity{nullptr};

  /// \brief Whether the transform gizmo is being dragged.
  public: bool transformActive{false};
};

//////////////////////////////////////////////////
RenderUtil::RenderUtil() : dataPtr(std::make_unique<RenderUtilPrivate>())
{
}

//////////////////////////////////////////////////
RenderUtil::~RenderUtil() = default;

//////////////////////////////////////////////////
rendering::ScenePtr RenderUtil::Scene() const
{
  return this->dataPtr->scene;
}

//////////////////////////////////////////////////
void RenderUtil::UpdateFromECM(const UpdateInfo &_info,
                               const EntityComponentManager &_ecm)
{
  IGN_PROFILE("RenderUtil::UpdateFromECM");
  std::lock_guard<std::mutex> lock(this->dataPtr->updateMutex);
  this->dataPtr->simTime = _info.simTime;

  this->dataPtr->CreateRenderingEntities(_ecm, _info);
  if (_info.dt != std::chrono::steady_clock::duration::zero())
    this->dataPtr->UpdateRenderingEntities(_ecm);
  this->dataPtr->RemoveRenderingEntities(_ecm, _info);
  this->dataPtr->markerManager.SetSimTime(_info.simTime);
}

//////////////////////////////////////////////////
int RenderUtil::PendingSensors() const
{
  if (!this->dataPtr->initialized)
    return -1;

  if (!this->dataPtr->scene)
    return -1;

  this->dataPtr->updateMutex.lock();
  int nSensors = this->dataPtr->newSensors.size();
  this->dataPtr->updateMutex.unlock();
  return nSensors;
}

//////////////////////////////////////////////////
void RenderUtil::Update()
{
  IGN_PROFILE("RenderUtil::Update");
  if (!this->dataPtr->initialized)
    return;

  if (!this->dataPtr->scene)
    return;

  this->dataPtr->updateMutex.lock();
  auto newScenes = std::move(this->dataPtr->newScenes);
  auto newModels = std::move(this->dataPtr->newModels);
  auto newLinks = std::move(this->dataPtr->newLinks);
  auto newVisuals = std::move(this->dataPtr->newVisuals);
  auto newActors = std::move(this->dataPtr->newActors);
  auto newLights = std::move(this->dataPtr->newLights);
  auto removeEntities = std::move(this->dataPtr->removeEntities);
  auto entityPoses = std::move(this->dataPtr->entityPoses);
  auto trajectoryPoses = std::move(this->dataPtr->trajectoryPoses);
  auto actorTransforms = std::move(this->dataPtr->actorTransforms);
  auto actorAnimationData = std::move(this->dataPtr->actorAnimationData);

  this->dataPtr->newScenes.clear();
  this->dataPtr->newModels.clear();
  this->dataPtr->newLinks.clear();
  this->dataPtr->newVisuals.clear();
  this->dataPtr->newActors.clear();
  this->dataPtr->newLights.clear();
  this->dataPtr->removeEntities.clear();
  this->dataPtr->entityPoses.clear();
  this->dataPtr->trajectoryPoses.clear();
  this->dataPtr->actorTransforms.clear();
  this->dataPtr->actorAnimationData.clear();

  this->dataPtr->markerManager.Update();

  std::vector<std::tuple<Entity, sdf::Sensor, Entity>> newSensors;
  if (this->dataPtr->enableSensors)
  {
    newSensors = std::move(this->dataPtr->newSensors);
    this->dataPtr->newSensors.clear();
  }

  this->dataPtr->updateMutex.unlock();

  // scene - only one scene is supported for now
  // extend the sensor system to support mutliple scenes in the future
  for (auto &scene : newScenes)
  {
    this->dataPtr->scene->SetAmbientLight(scene.Ambient());
    this->dataPtr->scene->SetBackgroundColor(scene.Background());
    if (scene.Grid() && !this->dataPtr->enableSensors)
      this->ShowGrid();
    // only one scene so break
    break;
  }

  // remove existing entities
  // \todo(anyone) Remove sensors
  {
    IGN_PROFILE("RenderUtil::Update Remove");
    for (auto &entity : removeEntities)
    {
      if (this->dataPtr->selectedEntity &&
          this->dataPtr->sceneManager.NodeById(entity.first) ==
          this->dataPtr->selectedEntity)
      {
        this->dataPtr->selectedEntity.reset();
      }
      this->dataPtr->sceneManager.RemoveEntity(entity.first);
    }
  }

  // create new entities
  {
    IGN_PROFILE("RenderUtil::Update Create");
    for (const auto &model : newModels)
    {
      uint64_t iteration = std::get<3>(model);
      Entity entityId = std::get<0>(model);
      // since entites to be created and removed are queued, we need
      // to check their creation timestamp to make sure we do not create a new
      // entity when there is also a remove request with a more recent
      // timestamp
      // \todo(anyone) add test to check scene entities are properly added
      // and removed.
      auto removeIt = removeEntities.find(entityId);
      if (removeIt != removeEntities.end())
      {
        uint64_t removeIteration = removeIt->second;
        if (iteration < removeIteration)
          continue;
      }
      this->dataPtr->sceneManager.CreateModel(
          entityId, std::get<1>(model), std::get<2>(model));
    }

    for (const auto &link : newLinks)
    {
      this->dataPtr->sceneManager.CreateLink(
          std::get<0>(link), std::get<1>(link), std::get<2>(link));
    }

    for (const auto &visual : newVisuals)
    {
      this->dataPtr->sceneManager.CreateVisual(
          std::get<0>(visual), std::get<1>(visual), std::get<2>(visual));
    }

    for (const auto &actor : newActors)
    {
      this->dataPtr->sceneManager.CreateActor(
          std::get<0>(actor), std::get<1>(actor), std::get<2>(actor));
    }

    for (const auto &light : newLights)
    {
      this->dataPtr->sceneManager.CreateLight(
          std::get<0>(light), std::get<1>(light), std::get<2>(light));
    }

    if (this->dataPtr->enableSensors && this->dataPtr->createSensorCb)
    {
      for (const auto &sensor : newSensors)
      {
         Entity entity = std::get<0>(sensor);
         const sdf::Sensor &dataSdf = std::get<1>(sensor);
         Entity parent = std::get<2>(sensor);

         // two sensors with the same name cause conflicts. We'll need to use
         // scoped names
         // TODO(anyone) do this in ign-sensors?
         auto parentNode = this->dataPtr->sceneManager.NodeById(parent);
         if (!parentNode)
         {
           ignerr << "Failed to create sensor with name[" << dataSdf.Name()
                  << "] for entity [" << entity
                  << "]. Parent not found with ID[" << parent << "]."
                  << std::endl;
           continue;
         }

         std::string sensorName =
             this->dataPtr->createSensorCb(dataSdf, parentNode->Name());
         // Add to the system's scene manager
         if (!this->dataPtr->sceneManager.AddSensor(entity, sensorName, parent))
         {
           ignerr << "Failed to create sensor [" << sensorName << "]"
                  << std::endl;
         }
      }
    }
  }

  // update entities' pose
  {
    IGN_PROFILE("RenderUtil::Update Poses");
    for (const auto &pose : entityPoses)
    {
      auto node = this->dataPtr->sceneManager.NodeById(pose.first);
      if (!node)
        continue;

      // TODO(anyone) Check top level visual instead of parent
      if (this->dataPtr->transformActive &&
          (node == this->dataPtr->selectedEntity ||
          node->Parent() == this->dataPtr->selectedEntity))
      {
        continue;
      }

      node->SetLocalPose(pose.second);
    }

    // update entities' local transformations
    if (this->dataPtr->actorManualSkeletonUpdate)
    {
      for (auto &tf : actorTransforms)
      {
        auto actorMesh = this->dataPtr->sceneManager.ActorMeshById(tf.first);
        auto actorVisual = this->dataPtr->sceneManager.NodeById(tf.first);
        if (!actorMesh || !actorVisual)
          continue;

        math::Pose3d actorPose;
        actorPose.Pos() = tf.second["actorPose"].Translation();
        actorPose.Rot() = tf.second["actorPose"].Rotation();
        actorVisual->SetLocalPose(actorPose);

        tf.second.erase("actorPose");
        actorMesh->SetSkeletonLocalTransforms(tf.second);
      }
    }
    else
    {
      for (auto &it : actorAnimationData)
      {
        auto actorMesh = this->dataPtr->sceneManager.ActorMeshById(it.first);
        auto actorVisual = this->dataPtr->sceneManager.NodeById(it.first);
        if (!actorMesh || !actorVisual)
          continue;

<<<<<<< HEAD
        AnimationUpdateData &animData = it.second;
        if (!animData.valid)
        {
          ignerr << "invalid animation update data" << std::endl;
          continue;
        }
        // Enable skeleton animation
        if (!actorMesh->SkeletonAnimationEnabled(animData.animationName))
        {
          // disable current animation
          if (!this->dataPtr->skelAnimName.empty())
          {
            actorMesh->SetSkeletonAnimationEnabled(this->dataPtr->skelAnimName,
                false, false, 0.0);
          }
          // enable requested animation
          actorMesh->SetSkeletonAnimationEnabled(
              animData.animationName, true, animData.loop);

          // Set skeleton root node weight to zero so it is not affected by
          // the animation being played. This is needed if trajectory animation
          // is enabled. We need to let the trajectory animation set the
          // position of the actor instead
          common::SkeletonPtr skeleton =
              this->dataPtr->sceneManager.ActorSkeletonById(it.first);
          if (skeleton)
          {
            float rootBoneWeight = (animData.followTrajectory) ? 0.0 : 1.0;
            std::map<std::string, float> weights;
            weights[skeleton->RootNode()->Name()] = rootBoneWeight;
            actorMesh->SetSkeletonWeights(weights);
          }
=======
      math::Pose3d trajPose;
      // Trajectory from the ECS
      if (trajectoryPoses.find(tf.first) != trajectoryPoses.end())
      {
        trajPose = trajectoryPoses[tf.first];
      }
      // Trajectory from the SDF script
      else
      {
        trajPose.Pos() = tf.second["actorPose"].Translation();
        trajPose.Rot() = tf.second["actorPose"].Rotation();
      }

      actorVisual->SetLocalPose(trajPose + globalPose);
>>>>>>> 14cf62eb

          this->dataPtr->skelAnimName= animData.animationName;
        }
        // update skeleton animation by setting animation time.
        // Note that animation time is different from sim time. An actor can
        // have multiple animations. Animation time is associated with
        // current animation that is being played. should be played. It is also
        // adjusted if interpotate_x is enabled
        actorMesh->UpdateSkeletonAnimation(animData.time);

        // manually update root transform in order to sync with trajectory
        // animation
        if (animData.followTrajectory)
        {
          common::SkeletonPtr skeleton =
              this->dataPtr->sceneManager.ActorSkeletonById(it.first);
          std::map<std::string, math::Matrix4d> rootTf;
          rootTf[skeleton->RootNode()->Name()] = animData.rootTransform;
          actorMesh->SetSkeletonLocalTransforms(rootTf);
        }

        // update actor trajectory animation
        common::PoseKeyFrame poseFrame(0.0);
        if (animData.followTrajectory)
          animData.trajectory.Waypoints()->InterpolatedKeyFrame(poseFrame);
        math::Pose3d actorPose;
        actorPose.Pos() = poseFrame.Translation();
        actorPose.Rot() = poseFrame.Rotation();
        actorVisual->SetLocalPose(actorPose);
      }
    }
  }
}

//////////////////////////////////////////////////
void RenderUtilPrivate::CreateRenderingEntities(
    const EntityComponentManager &_ecm, const UpdateInfo &_info)
{
  IGN_PROFILE("RenderUtilPrivate::CreateRenderingEntities");
  auto addNewSensor = [&_ecm, this](Entity _entity, const sdf::Sensor &_sdfData,
                                    Entity _parent,
                                    const std::string &_topicSuffix)
  {
    sdf::Sensor sdfDataCopy(_sdfData);
    std::string sensorScopedName =
        removeParentScope(scopedName(_entity, _ecm, "::", false), "::");
    sdfDataCopy.SetName(sensorScopedName);
    // check topic
    if (sdfDataCopy.Topic().empty())
    {
      sdfDataCopy.SetTopic(scopedName(_entity, _ecm) + _topicSuffix);
    }
    this->newSensors.push_back(
        std::make_tuple(_entity, std::move(sdfDataCopy), _parent));
  };

  const std::string cameraSuffix{"/image"};
  const std::string depthCameraSuffix{"/depth_image"};
  const std::string rgbdCameraSuffix{""};
  const std::string gpuLidarSuffix{"/scan"};

  // Treat all pre-existent entities as new at startup
  // TODO(anyone) refactor Each and EachNew below to reduce duplicate code
  if (!this->initialized)
  {
    // Get all the new worlds
    // TODO(anyone) Only one scene is supported for now
    // extend the sensor system to support mutliple scenes in the future
    _ecm.Each<components::World, components::Scene>(
        [&](const Entity & _entity,
          const components::World *,
          const components::Scene *_scene)->bool
        {
          this->sceneManager.SetWorldId(_entity);
          const sdf::Scene &sceneSdf = _scene->Data();
          this->newScenes.push_back(sceneSdf);
          return true;
        });


    _ecm.Each<components::Model, components::Name, components::Pose,
              components::ParentEntity>(
        [&](const Entity &_entity,
            const components::Model *,
            const components::Name *_name,
            const components::Pose *_pose,
            const components::ParentEntity *_parent)->bool
        {
          sdf::Model model;
          model.SetName(_name->Data());
          model.SetRawPose(_pose->Data());
          this->newModels.push_back(
              std::make_tuple(_entity, model, _parent->Data(),
              _info.iterations));
          return true;
        });

    _ecm.Each<components::Link, components::Name, components::Pose,
              components::ParentEntity>(
        [&](const Entity &_entity,
            const components::Link *,
            const components::Name *_name,
            const components::Pose *_pose,
            const components::ParentEntity *_parent)->bool
        {
          sdf::Link link;
          link.SetName(_name->Data());
          link.SetRawPose(_pose->Data());
          this->newLinks.push_back(
              std::make_tuple(_entity, link, _parent->Data()));
          return true;
        });

    // visuals
    _ecm.Each<components::Visual, components::Name, components::Pose,
              components::Geometry,
              components::CastShadows,
              components::ParentEntity>(
        [&](const Entity &_entity,
            const components::Visual *,
            const components::Name *_name,
            const components::Pose *_pose,
            const components::Geometry *_geom,
            const components::CastShadows *_castShadows,
            const components::ParentEntity *_parent)->bool
        {
          sdf::Visual visual;
          visual.SetName(_name->Data());
          visual.SetRawPose(_pose->Data());
          visual.SetGeom(_geom->Data());
          visual.SetCastShadows(_castShadows->Data());

          // Optional components
          auto material = _ecm.Component<components::Material>(_entity);
          if (material != nullptr)
          {
            visual.SetMaterial(material->Data());
          }

          this->newVisuals.push_back(
              std::make_tuple(_entity, visual, _parent->Data()));
          return true;
        });

    // actors
    _ecm.Each<components::Actor, components::ParentEntity>(
        [&](const Entity &_entity,
            const components::Actor *_actor,
            const components::ParentEntity *_parent) -> bool
        {
          this->newActors.push_back(
              std::make_tuple(_entity, _actor->Data(), _parent->Data()));
          return true;
        });

    // lights
    _ecm.Each<components::Light, components::ParentEntity>(
        [&](const Entity &_entity,
            const components::Light *_light,
            const components::ParentEntity *_parent) -> bool
        {
          this->newLights.push_back(
              std::make_tuple(_entity, _light->Data(), _parent->Data()));
          return true;
        });

    if (this->enableSensors)
    {
      // Create cameras
      _ecm.Each<components::Camera, components::ParentEntity>(
        [&](const Entity &_entity,
            const components::Camera *_camera,
            const components::ParentEntity *_parent)->bool
          {
            addNewSensor(_entity, _camera->Data(), _parent->Data(),
                         cameraSuffix);
            return true;
          });

      // Create depth cameras
      _ecm.Each<components::DepthCamera, components::ParentEntity>(
        [&](const Entity &_entity,
            const components::DepthCamera *_depthCamera,
            const components::ParentEntity *_parent)->bool
          {
            addNewSensor(_entity, _depthCamera->Data(), _parent->Data(),
                         depthCameraSuffix);
            return true;
          });

      // Create rgbd cameras
      _ecm.Each<components::RgbdCamera, components::ParentEntity>(
        [&](const Entity &_entity,
            const components::RgbdCamera *_rgbdCamera,
            const components::ParentEntity *_parent)->bool
          {
            addNewSensor(_entity, _rgbdCamera->Data(), _parent->Data(),
                         rgbdCameraSuffix);
            return true;
          });

      // Create gpu lidar
      _ecm.Each<components::GpuLidar, components::ParentEntity>(
        [&](const Entity &_entity,
            const components::GpuLidar *_gpuLidar,
            const components::ParentEntity *_parent)->bool
          {
            addNewSensor(_entity, _gpuLidar->Data(), _parent->Data(),
                         gpuLidarSuffix);
            return true;
          });
    }
    this->initialized = true;
  }
  else
  {
    // Get all the new worlds
    // TODO(anyone) Only one scene is supported for now
    // extend the sensor system to support mutliple scenes in the future
    _ecm.EachNew<components::World, components::Scene>(
        [&](const Entity & _entity,
          const components::World *,
          const components::Scene *_scene)->bool
        {
          this->sceneManager.SetWorldId(_entity);
          const sdf::Scene &sceneSdf = _scene->Data();
          this->newScenes.push_back(sceneSdf);
          return true;
        });

    _ecm.EachNew<components::Model, components::Name, components::Pose,
              components::ParentEntity>(
        [&](const Entity &_entity,
            const components::Model *,
            const components::Name *_name,
            const components::Pose *_pose,
            const components::ParentEntity *_parent)->bool
        {
          sdf::Model model;
          model.SetName(_name->Data());
          model.SetRawPose(_pose->Data());
          this->newModels.push_back(
              std::make_tuple(_entity, model, _parent->Data(),
              _info.iterations));
          return true;
        });

    _ecm.EachNew<components::Link, components::Name, components::Pose,
              components::ParentEntity>(
        [&](const Entity &_entity,
            const components::Link *,
            const components::Name *_name,
            const components::Pose *_pose,
            const components::ParentEntity *_parent)->bool
        {
          sdf::Link link;
          link.SetName(_name->Data());
          link.SetRawPose(_pose->Data());
          this->newLinks.push_back(
              std::make_tuple(_entity, link, _parent->Data()));
          return true;
        });

    // visuals
    _ecm.EachNew<components::Visual, components::Name, components::Pose,
              components::Geometry,
              components::CastShadows,
              components::ParentEntity>(
        [&](const Entity &_entity,
            const components::Visual *,
            const components::Name *_name,
            const components::Pose *_pose,
            const components::Geometry *_geom,
            const components::CastShadows *_castShadows,
            const components::ParentEntity *_parent)->bool
        {
          sdf::Visual visual;
          visual.SetName(_name->Data());
          visual.SetRawPose(_pose->Data());
          visual.SetGeom(_geom->Data());
          visual.SetCastShadows(_castShadows->Data());

          // Optional components
          auto material = _ecm.Component<components::Material>(_entity);
          if (material != nullptr)
          {
            visual.SetMaterial(material->Data());
          }

          this->newVisuals.push_back(
              std::make_tuple(_entity, visual, _parent->Data()));
          return true;
        });

    // actors
    _ecm.EachNew<components::Actor, components::ParentEntity>(
        [&](const Entity &_entity,
            const components::Actor *_actor,
            const components::ParentEntity *_parent) -> bool
        {
          this->newActors.push_back(
              std::make_tuple(_entity, _actor->Data(), _parent->Data()));
          return true;
        });

    // lights
    _ecm.EachNew<components::Light, components::ParentEntity>(
        [&](const Entity &_entity,
            const components::Light *_light,
            const components::ParentEntity *_parent) -> bool
        {
          this->newLights.push_back(
              std::make_tuple(_entity, _light->Data(), _parent->Data()));
          return true;
        });

    if (this->enableSensors)
    {
      // Create cameras
      _ecm.EachNew<components::Camera, components::ParentEntity>(
        [&](const Entity &_entity,
            const components::Camera *_camera,
            const components::ParentEntity *_parent)->bool
          {
            addNewSensor(_entity, _camera->Data(), _parent->Data(),
                         cameraSuffix);
            return true;
          });

      // Create depth cameras
      _ecm.EachNew<components::DepthCamera, components::ParentEntity>(
        [&](const Entity &_entity,
            const components::DepthCamera *_depthCamera,
            const components::ParentEntity *_parent)->bool
          {
            addNewSensor(_entity, _depthCamera->Data(), _parent->Data(),
                         depthCameraSuffix);
            return true;
          });

      // Create RGBD cameras
      _ecm.EachNew<components::RgbdCamera, components::ParentEntity>(
        [&](const Entity &_entity,
            const components::RgbdCamera *_rgbdCamera,
            const components::ParentEntity *_parent)->bool
          {
            addNewSensor(_entity, _rgbdCamera->Data(), _parent->Data(),
                         rgbdCameraSuffix);
            return true;
          });

      // Create gpu lidar
      _ecm.EachNew<components::GpuLidar, components::ParentEntity>(
        [&](const Entity &_entity,
            const components::GpuLidar *_gpuLidar,
            const components::ParentEntity *_parent)->bool
          {
            addNewSensor(_entity, _gpuLidar->Data(), _parent->Data(),
                         gpuLidarSuffix);
            return true;
          });
    }
  }
}

//////////////////////////////////////////////////
void RenderUtilPrivate::UpdateRenderingEntities(
    const EntityComponentManager &_ecm)
{
  IGN_PROFILE("RenderUtilPrivate::UpdateRenderingEntities");
  _ecm.Each<components::Model, components::Pose>(
      [&](const Entity &_entity,
        const components::Model *,
        const components::Pose *_pose)->bool
      {
        this->entityPoses[_entity] = _pose->Data();
        return true;
      });

  _ecm.Each<components::Link, components::Pose>(
      [&](const Entity &_entity,
        const components::Link *,
        const components::Pose *_pose)->bool
      {
        this->entityPoses[_entity] = _pose->Data();
        return true;
      });

  // visuals
  _ecm.Each<components::Visual, components::Pose >(
      [&](const Entity &_entity,
        const components::Visual *,
        const components::Pose *_pose)->bool
      {
        this->entityPoses[_entity] = _pose->Data();
        return true;
      });

  // actors
  _ecm.Each<components::Actor, components::Pose>(
      [&](const Entity &_entity,
        const components::Actor *,
        const components::Pose *)->bool
      {
<<<<<<< HEAD
        // TODO(anyone) Support setting actor pose from other systems
        // this->entityPoses[_entity] = _pose->Data();

        if (this->actorManualSkeletonUpdate)
        {
          this->actorTransforms[_entity] =
              this->sceneManager.ActorSkeletonTransformsAt(
              _entity, this->simTime);
        }
        else
        {
          this->actorAnimationData[_entity] =
              this->sceneManager.ActorAnimationAt(_entity, this->simTime);
        }
=======
        // Trajectory origin
        this->entityPoses[_entity] = _pose->Data();

        // Bone poses calculated by ign-common
        this->actorTransforms[_entity] =
              this->sceneManager.ActorMeshAnimationAt(_entity, this->simTime);

        // Trajectory pose set by other systems
        auto trajPoseComp = _ecm.Component<components::TrajectoryPose>(_entity);
        if (trajPoseComp)
          this->trajectoryPoses[_entity] = trajPoseComp->Data();

>>>>>>> 14cf62eb
        return true;
      });

  // lights
  _ecm.Each<components::Light, components::Pose>(
      [&](const Entity &_entity,
        const components::Light *,
        const components::Pose *_pose)->bool
      {
        this->entityPoses[_entity] = _pose->Data();
        return true;
      });

  // Update cameras
  _ecm.Each<components::Camera, components::Pose>(
      [&](const Entity &_entity,
        const components::Camera *,
        const components::Pose *_pose)->bool
      {
        this->entityPoses[_entity] = _pose->Data();
        return true;
      });

  // Update depth cameras
  _ecm.Each<components::DepthCamera, components::Pose>(
      [&](const Entity &_entity,
        const components::DepthCamera *,
        const components::Pose *_pose)->bool
      {
        this->entityPoses[_entity] = _pose->Data();
        return true;
      });

  // Update RGBD cameras
  _ecm.Each<components::RgbdCamera, components::Pose>(
      [&](const Entity &_entity,
        const components::RgbdCamera *,
        const components::Pose *_pose)->bool
      {
        this->entityPoses[_entity] = _pose->Data();
        return true;
      });

  // Update gpu_lidar
  _ecm.Each<components::GpuLidar, components::Pose>(
      [&](const Entity &_entity,
        const components::GpuLidar *,
        const components::Pose *_pose)->bool
      {
        this->entityPoses[_entity] = _pose->Data();
        return true;
      });
}

//////////////////////////////////////////////////
void RenderUtilPrivate::RemoveRenderingEntities(
    const EntityComponentManager &_ecm, const UpdateInfo &_info)
{
  IGN_PROFILE("RenderUtilPrivate::RemoveRenderingEntities");
  _ecm.EachRemoved<components::Model>(
      [&](const Entity &_entity, const components::Model *)->bool
      {
        this->removeEntities[_entity] = _info.iterations;
        return true;
      });

  _ecm.EachRemoved<components::Link>(
      [&](const Entity &_entity, const components::Link *)->bool
      {
        this->removeEntities[_entity] = _info.iterations;
        return true;
      });

  // visuals
  _ecm.EachRemoved<components::Visual>(
      [&](const Entity &_entity, const components::Visual *)->bool
      {
        this->removeEntities[_entity] = _info.iterations;
        return true;
      });

  // lights
  _ecm.EachRemoved<components::Light>(
      [&](const Entity &_entity, const components::Light *)->bool
      {
        this->removeEntities[_entity] = _info.iterations;
        return true;
      });

  // cameras
  _ecm.EachRemoved<components::Camera>(
    [&](const Entity &_entity, const components::Camera *)->bool
      {
        this->removeEntities[_entity] = _info.iterations;
        return true;
      });

  // depth cameras
  _ecm.EachRemoved<components::DepthCamera>(
    [&](const Entity &_entity, const components::DepthCamera *)->bool
      {
        this->removeEntities[_entity] = _info.iterations;
        return true;
      });

  // rgbd cameras
  _ecm.EachRemoved<components::RgbdCamera>(
    [&](const Entity &_entity, const components::RgbdCamera *)->bool
      {
        this->removeEntities[_entity] = _info.iterations;
        return true;
      });

  // gpu_lidars
  _ecm.EachRemoved<components::GpuLidar>(
    [&](const Entity &_entity, const components::GpuLidar *)->bool
      {
        this->removeEntities[_entity] = _info.iterations;
        return true;
      });
}

/////////////////////////////////////////////////
void RenderUtil::Init()
{
  std::map<std::string, std::string> params;
  if (this->dataPtr->useCurrentGLContext)
    params["useCurrentGLContext"] = "1";
  this->dataPtr->engine = rendering::engine(this->dataPtr->engineName, params);
  if (!this->dataPtr->engine)
  {
    ignerr << "Engine [" << this->dataPtr->engineName << "] is not supported"
           << std::endl;
    return;
  }

  // Scene
  this->dataPtr->scene =
      this->dataPtr->engine->SceneByName(this->dataPtr->sceneName);
  if (!this->dataPtr->scene)
  {
    igndbg << "Create scene [" << this->dataPtr->sceneName << "]" << std::endl;
    this->dataPtr->scene =
        this->dataPtr->engine->CreateScene(this->dataPtr->sceneName);
    this->dataPtr->scene->SetAmbientLight(this->dataPtr->ambientLight);
    this->dataPtr->scene->SetBackgroundColor(this->dataPtr->backgroundColor);
  }
  this->dataPtr->sceneManager.SetScene(this->dataPtr->scene);
  this->dataPtr->markerManager.Init(this->dataPtr->scene);
}

/////////////////////////////////////////////////
void RenderUtil::SetBackgroundColor(const math::Color &_color)
{
  this->dataPtr->backgroundColor = _color;
}

/////////////////////////////////////////////////
void RenderUtil::SetAmbientLight(const math::Color &_ambient)
{
  this->dataPtr->ambientLight  = _ambient;
}

/////////////////////////////////////////////////
void RenderUtil::ShowGrid()
{
  rendering::VisualPtr root = this->dataPtr->scene->RootVisual();

  // create gray material
  rendering::MaterialPtr gray = this->dataPtr->scene->CreateMaterial();
  gray->SetAmbient(0.7, 0.7, 0.7);
  gray->SetDiffuse(0.7, 0.7, 0.7);
  gray->SetSpecular(0.7, 0.7, 0.7);

  // create grid visual
  rendering::VisualPtr visual = this->dataPtr->scene->CreateVisual();
  rendering::GridPtr gridGeom = this->dataPtr->scene->CreateGrid();
  if (!gridGeom)
  {
    ignwarn << "Failed to create grid for scene ["
      << this->dataPtr->scene->Name() << "] on engine ["
        << this->dataPtr->scene->Engine()->Name() << "]"
          << std::endl;
    return;
  }
  gridGeom->SetCellCount(20);
  gridGeom->SetCellLength(1);
  gridGeom->SetVerticalCellCount(0);
  visual->AddGeometry(gridGeom);
  visual->SetLocalPosition(0, 0, 0.015);
  visual->SetMaterial(gray);
  root->AddChild(visual);
}

/////////////////////////////////////////////////
void RenderUtil::SetEngineName(const std::string &_name)
{
  this->dataPtr->engineName = _name;
}

/////////////////////////////////////////////////
std::string RenderUtil::EngineName() const
{
  return this->dataPtr->engineName;
}

/////////////////////////////////////////////////
void RenderUtil::SetSceneName(const std::string &_name)
{
  this->dataPtr->sceneName = _name;
}

/////////////////////////////////////////////////
std::string RenderUtil::SceneName() const
{
  return this->dataPtr->sceneName;
}

/////////////////////////////////////////////////
void RenderUtil::SetUseCurrentGLContext(bool _enable)
{
  this->dataPtr->useCurrentGLContext = _enable;
}

/////////////////////////////////////////////////
void RenderUtil::SetEnableSensors(bool _enable,
    std::function<std::string(const sdf::Sensor &, const std::string &)>
    _createSensorCb)
{
  this->dataPtr->enableSensors = _enable;
  this->dataPtr->createSensorCb = std::move(_createSensorCb);
}

/////////////////////////////////////////////////
SceneManager &RenderUtil::SceneManager()
{
  return this->dataPtr->sceneManager;
}

/////////////////////////////////////////////////
MarkerManager &RenderUtil::MarkerManager()
{
  return this->dataPtr->markerManager;
}

/////////////////////////////////////////////////
void RenderUtil::SetSelectedEntity(rendering::NodePtr _node)
{
  this->dataPtr->selectedEntity = std::move(_node);
}

/////////////////////////////////////////////////
rendering::NodePtr RenderUtil::SelectedEntity() const
{
  return this->dataPtr->selectedEntity;
}

/////////////////////////////////////////////////
void RenderUtil::SetTransformActive(bool _active)
{
  this->dataPtr->transformActive = _active;
}<|MERGE_RESOLUTION|>--- conflicted
+++ resolved
@@ -164,9 +164,11 @@
   public: std::map<Entity, std::map<std::string, math::Matrix4d>>
                           actorTransforms;
 
-<<<<<<< HEAD
+  /// \brief A map of entity ids and trajectory pose updates.
+  public: std::unordered_map<Entity, math::Pose3d> trajectoryPoses;
+
   /// \brief A map of entity ids and actor animation info.
-  public: std::map<Entity, AnimationUpdateData> actorAnimationData;
+  public: std::unordered_map<Entity, AnimationUpdateData> actorAnimationData;
 
   /// \brief Name of skeleton animation that is currently playing
   public: std::string skelAnimName;
@@ -175,10 +177,6 @@
   /// (see actorTransforms). False to let render engine update animation
   /// based on sim time.
   public: bool actorManualSkeletonUpdate = false;
-=======
-  /// \brief A map of entity ids and trajectory pose updates.
-  public: std::unordered_map<Entity, math::Pose3d> trajectoryPoses;
->>>>>>> 14cf62eb
 
   /// \brief Mutex to protect updates
   public: std::mutex updateMutex;
@@ -429,10 +427,26 @@
         if (!actorMesh || !actorVisual)
           continue;
 
-        math::Pose3d actorPose;
-        actorPose.Pos() = tf.second["actorPose"].Translation();
-        actorPose.Rot() = tf.second["actorPose"].Rotation();
-        actorVisual->SetLocalPose(actorPose);
+        math::Pose3d globalPose;
+        if (entityPoses.find(tf.first) != entityPoses.end())
+        {
+          globalPose = entityPoses[tf.first];
+        }
+
+        math::Pose3d trajPose;
+        // Trajectory from the ECS
+        if (trajectoryPoses.find(tf.first) != trajectoryPoses.end())
+        {
+          trajPose = trajectoryPoses[tf.first];
+        }
+        // Trajectory from the SDF script
+        else
+        {
+          trajPose.Pos() = tf.second["actorPose"].Translation();
+          trajPose.Rot() = tf.second["actorPose"].Rotation();
+        }
+
+        actorVisual->SetLocalPose(trajPose + globalPose);
 
         tf.second.erase("actorPose");
         actorMesh->SetSkeletonLocalTransforms(tf.second);
@@ -447,7 +461,6 @@
         if (!actorMesh || !actorVisual)
           continue;
 
-<<<<<<< HEAD
         AnimationUpdateData &animData = it.second;
         if (!animData.valid)
         {
@@ -480,22 +493,6 @@
             weights[skeleton->RootNode()->Name()] = rootBoneWeight;
             actorMesh->SetSkeletonWeights(weights);
           }
-=======
-      math::Pose3d trajPose;
-      // Trajectory from the ECS
-      if (trajectoryPoses.find(tf.first) != trajectoryPoses.end())
-      {
-        trajPose = trajectoryPoses[tf.first];
-      }
-      // Trajectory from the SDF script
-      else
-      {
-        trajPose.Pos() = tf.second["actorPose"].Translation();
-        trajPose.Rot() = tf.second["actorPose"].Rotation();
-      }
-
-      actorVisual->SetLocalPose(trajPose + globalPose);
->>>>>>> 14cf62eb
 
           this->dataPtr->skelAnimName= animData.animationName;
         }
@@ -518,13 +515,29 @@
         }
 
         // update actor trajectory animation
-        common::PoseKeyFrame poseFrame(0.0);
-        if (animData.followTrajectory)
-          animData.trajectory.Waypoints()->InterpolatedKeyFrame(poseFrame);
-        math::Pose3d actorPose;
-        actorPose.Pos() = poseFrame.Translation();
-        actorPose.Rot() = poseFrame.Rotation();
-        actorVisual->SetLocalPose(actorPose);
+        math::Pose3d globalPose;
+        if (entityPoses.find(it.first) != entityPoses.end())
+        {
+          globalPose = entityPoses[it.first];
+        }
+
+        math::Pose3d trajPose;
+        // Trajectory from the ECS
+        if (trajectoryPoses.find(it.first) != trajectoryPoses.end())
+        {
+          trajPose = trajectoryPoses[it.first];
+        }
+        else
+        {
+          // trajectory from sdf script
+          common::PoseKeyFrame poseFrame(0.0);
+          if (animData.followTrajectory)
+            animData.trajectory.Waypoints()->InterpolatedKeyFrame(poseFrame);
+          trajPose.Pos() = poseFrame.Translation();
+          trajPose.Rot() = poseFrame.Rotation();
+        }
+
+        actorVisual->SetLocalPose(trajPose + globalPose);
       }
     }
   }
@@ -898,14 +911,14 @@
   _ecm.Each<components::Actor, components::Pose>(
       [&](const Entity &_entity,
         const components::Actor *,
-        const components::Pose *)->bool
-      {
-<<<<<<< HEAD
-        // TODO(anyone) Support setting actor pose from other systems
-        // this->entityPoses[_entity] = _pose->Data();
+        const components::Pose *_pose)->bool
+      {
+        // Trajectory origin
+        this->entityPoses[_entity] = _pose->Data();
 
         if (this->actorManualSkeletonUpdate)
         {
+          // Bone poses calculated by ign-common
           this->actorTransforms[_entity] =
               this->sceneManager.ActorSkeletonTransformsAt(
               _entity, this->simTime);
@@ -915,20 +928,11 @@
           this->actorAnimationData[_entity] =
               this->sceneManager.ActorAnimationAt(_entity, this->simTime);
         }
-=======
-        // Trajectory origin
-        this->entityPoses[_entity] = _pose->Data();
-
-        // Bone poses calculated by ign-common
-        this->actorTransforms[_entity] =
-              this->sceneManager.ActorMeshAnimationAt(_entity, this->simTime);
 
         // Trajectory pose set by other systems
         auto trajPoseComp = _ecm.Component<components::TrajectoryPose>(_entity);
         if (trajPoseComp)
           this->trajectoryPoses[_entity] = trajPoseComp->Data();
-
->>>>>>> 14cf62eb
         return true;
       });
 
