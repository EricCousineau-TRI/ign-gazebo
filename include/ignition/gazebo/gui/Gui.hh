/*
 * Copyright (C) 2020 Open Source Robotics Foundation
 *
 * Licensed under the Apache License, Version 2.0 (the "License");
 * you may not use this file except in compliance with the License.
 * You may obtain a copy of the License at
 *
 *     http://www.apache.org/licenses/LICENSE-2.0
 *
 * Unless required by applicable law or agreed to in writing, software
 * distributed under the License is distributed on an "AS IS" BASIS,
 * WITHOUT WARRANTIES OR CONDITIONS OF ANY KIND, either express or implied.
 * See the License for the specific language governing permissions and
 * limitations under the License.
 *
 */

#ifndef IGNITION_GAZEBO_GUI_GUI_HH_
#define IGNITION_GAZEBO_GUI_GUI_HH_

#include <memory>
#include <ignition/gui/Application.hh>

#include "ignition/gazebo/config.hh"
#include "ignition/gazebo/gui/Export.hh"

namespace ignition
{
namespace gazebo
{
// Inline bracket to help doxygen filtering.
inline namespace IGNITION_GAZEBO_VERSION_NAMESPACE {
namespace gui
{
  /// \brief Run GUI application
  /// \param[in] _argc Number of command line arguments (Used when running
  /// without ign-tools. Set to 1 if using ign-tools). Note: The object
  /// referenced by this variable must continue to exist for the lifetime of the
  /// application.
  /// \param[in] _argv Command line arguments (Used when running without
  /// ign-tools. Set to the name of the application if using ign-tools)
  /// \param[in] _guiConfig The GUI configuration file. If nullptr, the default
  /// configuration from IGN_HOMEDIR/.ignition/gazebo/gui.config will be used.
  IGNITION_GAZEBO_GUI_VISIBLE int runGui(int &_argc, char **_argv,
                                     const char *_guiConfig);

  /// \brief Create a Gazebo GUI application
  /// \param[in] _argc Number of command line arguments (Used when running
  /// without ign-tools. Set to 1 if using ign-tools). Note: The object
  /// referenced by this variable must continue to exist for the lifetime of the
  /// application.
  /// \param[in] _argv Command line arguments (Used when running without
  /// ign-tools. Set to the name of the application if using ign-tools)
  /// \param[in] _guiConfig The GUI configuration file. If nullptr, the default
  /// configuration from IGN_HOMEDIR/.ignition/gazebo/gui.config will be used.
  /// \param[in] _defaultGuiConfig The default GUI configuration file. If no
  /// plugins were added from a world file or from _guiConfig, this
  /// configuration file will be loaded. If this argument is a nullptr or if the
  /// file does not exist, the default configuration from
  /// IGN_HOMEDIR/.ignition/gazebo/gui.config will be used.
  /// \param[in] _loadPluginsFromSdf If true, plugins specified in the world
  /// SDFormat file will get loaded.
<<<<<<< HEAD
  IGNITION_GAZEBO_GUI_VISIBLE std::unique_ptr<ignition::gui::Application> createGui(
=======
  IGNITION_GAZEBO_GUI_VISIBLE
  std::unique_ptr<ignition::gui::Application> createGui(
>>>>>>> cd78bd45
      int &_argc, char **_argv, const char *_guiConfig,
      const char *_defaultGuiConfig = nullptr, bool _loadPluginsFromSdf = true);

}  // namespace gui
}  // namespace IGNITION_GAZEBO_VERSION_NAMESPACE
}  // namespace gazebo
}  // namespace ignition

#endif<|MERGE_RESOLUTION|>--- conflicted
+++ resolved
@@ -60,12 +60,8 @@
   /// IGN_HOMEDIR/.ignition/gazebo/gui.config will be used.
   /// \param[in] _loadPluginsFromSdf If true, plugins specified in the world
   /// SDFormat file will get loaded.
-<<<<<<< HEAD
-  IGNITION_GAZEBO_GUI_VISIBLE std::unique_ptr<ignition::gui::Application> createGui(
-=======
   IGNITION_GAZEBO_GUI_VISIBLE
   std::unique_ptr<ignition::gui::Application> createGui(
->>>>>>> cd78bd45
       int &_argc, char **_argv, const char *_guiConfig,
       const char *_defaultGuiConfig = nullptr, bool _loadPluginsFromSdf = true);
 
