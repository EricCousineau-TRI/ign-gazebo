/*
 * Copyright (C) 2019 Open Source Robotics Foundation
 *
 * Licensed under the Apache License, Version 2.0 (the "License");
 * you may not use this file except in compliance with the License.
 * You may obtain a copy of the License at
 *
 *     http://www.apache.org/licenses/LICENSE-2.0
 *
 * Unless required by applicable law or agreed to in writing, software
 * distributed under the License is distributed on an "AS IS" BASIS,
 * WITHOUT WARRANTIES OR CONDITIONS OF ANY KIND, either express or implied.
 * See the License for the specific language governing permissions and
 * limitations under the License.
 *
*/
#ifndef IGNITION_GAZEBO_GUI_GUIRUNNER_HH_
#define IGNITION_GAZEBO_GUI_GUIRUNNER_HH_

#include <ignition/msgs/serialized_map.pb.h>

#include <QtCore>
#include <memory>
#include <string>

#include <ignition/utils/ImplPtr.hh>

#include "ignition/gazebo/config.hh"
#include "ignition/gazebo/gui/Export.hh"

namespace ignition
{
namespace gazebo
{
// Inline bracket to help doxygen filtering.
inline namespace IGNITION_GAZEBO_VERSION_NAMESPACE {
/// \brief Responsible for running GUI systems as new states are received from
/// the backend.

class IGNITION_GAZEBO_GUI_VISIBLE GuiRunner : public QObject
{
  Q_OBJECT

  /// \brief Constructor
  /// \param[in] _worldName World name.
  /// \todo Move to src/gui on v6.
  public: explicit IGN_DEPRECATED(5.0) GuiRunner(
      const std::string &_worldName);

  /// \brief Callback when a plugin has been added.
  /// \param[in] _objectName Plugin's object name.
  public slots: void OnPluginAdded(const QString &_objectName);

  /// \brief Make a new state request to the server.
  public slots: void RequestState();

  /// \brief Callback for the async state service.
  /// \param[in] _res Response containing new state.
  private: void OnStateAsyncService(const msgs::SerializedStepMap &_res);

  /// \brief Callback when a new state is received from the server.
  /// \param[in] _msg New state message.
  private: void OnState(const msgs::SerializedStepMap &_msg);

<<<<<<< HEAD
  /// \brief Pointer to private data.
  IGN_UTILS_UNIQUE_IMPL_PTR(dataPtr)
=======
  /// \brief Update the plugins.
  /// \todo(anyone) Move to GuiRunner::Implementation when porting to v5
  private: void UpdatePlugins();

  /// \brief Entity-component manager.
  private: gazebo::EntityComponentManager ecm;

  /// \brief Transport node.
  private: transport::Node node;

  /// \brief Topic to request state
  private: std::string stateTopic;

  /// \brief Latest update info
  private: UpdateInfo updateInfo;
>>>>>>> 86e6ad93
};
}
}
}
#endif<|MERGE_RESOLUTION|>--- conflicted
+++ resolved
@@ -47,6 +47,9 @@
   public: explicit IGN_DEPRECATED(5.0) GuiRunner(
       const std::string &_worldName);
 
+  /// \brief Destructor
+  public: ~GuiRunner() override;
+
   /// \brief Callback when a plugin has been added.
   /// \param[in] _objectName Plugin's object name.
   public slots: void OnPluginAdded(const QString &_objectName);
@@ -62,26 +65,8 @@
   /// \param[in] _msg New state message.
   private: void OnState(const msgs::SerializedStepMap &_msg);
 
-<<<<<<< HEAD
   /// \brief Pointer to private data.
   IGN_UTILS_UNIQUE_IMPL_PTR(dataPtr)
-=======
-  /// \brief Update the plugins.
-  /// \todo(anyone) Move to GuiRunner::Implementation when porting to v5
-  private: void UpdatePlugins();
-
-  /// \brief Entity-component manager.
-  private: gazebo::EntityComponentManager ecm;
-
-  /// \brief Transport node.
-  private: transport::Node node;
-
-  /// \brief Topic to request state
-  private: std::string stateTopic;
-
-  /// \brief Latest update info
-  private: UpdateInfo updateInfo;
->>>>>>> 86e6ad93
 };
 }
 }
