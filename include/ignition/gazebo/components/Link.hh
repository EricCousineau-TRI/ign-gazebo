--- conflicted
+++ resolved
@@ -30,24 +30,8 @@
 inline namespace IGNITION_GAZEBO_VERSION_NAMESPACE {
 namespace components
 {
-<<<<<<< HEAD
-  /// \brief This component identifies an entity as being a link.
-  class IGNITION_GAZEBO_VISIBLE Link
-  {
-    public: bool operator==(const Link &) const
-    {
-      return true;
-    }
-
-    public: bool operator!=(const Link &) const
-    {
-      return false;
-    }
-  };
-=======
   /// \brief A component that identifies an entity as being a link.
   using Link = TagWrapper<class LinkTag>;
->>>>>>> caf7c21c
 }
 }
 }
